--- conflicted
+++ resolved
@@ -296,11 +296,7 @@
         # Subroutines
         def write_entry(node, parent):
             x, y, z = tuple(self.voxels[i] * self.anisotropy)
-<<<<<<< HEAD
             r = 2 if self.is_groundtruth else 3
-=======
-            r = self.node_radius[node] if preserve_radius else 2
->>>>>>> d7773145
             node_id = len(node_to_idx) + 1
             node_to_idx[node] = node_id
             text_buffer.write("\n" + f"{node_id} 2 {x} {y} {z} {r} {parent}")
