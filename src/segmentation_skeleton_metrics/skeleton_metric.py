# -*- coding: utf-8 -*-
"""
Created on Wed Dec 21 19:00:00 2022

@author: Anna Grim
@email: anna.grim@alleninstitute.org

"""

import os
from concurrent.futures import ThreadPoolExecutor, as_completed
from time import time

import networkx as nx
import numpy as np
import tensorstore as ts
from scipy.spatial import KDTree

from segmentation_skeleton_metrics import graph_utils as gutils
<<<<<<< HEAD
from segmentation_skeleton_metrics import split_detection, utils
=======
from segmentation_skeleton_metrics import split_detection
from segmentation_skeleton_metrics import utils
>>>>>>> d96814a2
from segmentation_skeleton_metrics.swc_utils import save, to_graph


class SkeletonMetric:
    """
    Class that evaluates the quality of a predicted segmentation by comparing
    the ground truth skeletons to the predicted segmentation mask. The
    accuracy is then quantified by detecting splits and merges, then computing
    the following metrics:
        (1) Number of splits
        (2) Number of merges
        (3) Percentage of omit edges
        (4) Percentage of merged edges
        (5) Edge accuracy
        (6) Expected Run Length (ERL)

    """

    def __init__(
        self,
        pred_labels,
        pred_swc_paths,
        target_swc_paths,
        anisotropy=[1.0, 1.0, 1.0],
        ignore_boundary_mistakes=False,
        black_holes_xyz_id=None,
        black_hole_radius=24,
        equivalent_ids=None,
        valid_ids=None,
        write_to_swc=False,
        output_dir=None,
    ):
        """
        Constructs skeleton metric object that evaluates the quality of a
        predicted segmentation.

        Parameters
        ----------
        target_swc_paths : list[str]
            List of paths to swc files such that each file corresponds to a
            neuron in the ground truth.
        labels : numpy.ndarray or tensorstore.TensorStore
            Predicted segmentation mask.
        anisotropy : list[float], optional
            Image to real-world coordinates scaling factors applied to swc
            files. The default is [1.0, 1.0, 1.0]
        black_holes_xyz_id : list
            ...
        black_hole_radius : float
            ...
        equivalent_ids : ...
            ...
        valid_ids : set
            ...

        Returns
        -------
        None.

        """
        # Store label options
        self.valid_ids = valid_ids
        self.labels = pred_labels

        self.anisotropy = anisotropy
        self.ignore_boundary_mistakes = ignore_boundary_mistakes
        self.init_black_holes(black_holes_xyz_id)
        self.black_hole_radius = black_hole_radius

        self.write_to_swc = write_to_swc
        self.output_dir = output_dir

        # Build Graphs
        self.pred_graphs = self.init_graphs(pred_swc_paths, anisotropy)
        self.target_graphs = self.init_graphs(target_swc_paths, anisotropy)
        self.labeled_target_graphs = self.init_labeled_target_graphs()

        # Build kdtree
        self.init_xyz_to_swc_node()
        self.init_kdtree()

    def init_xyz_to_swc_node(self):
        self.xyz_to_swc_node = dict()
        for swc_id, graph in self.target_graphs.items():
            for i in graph.nodes:
                xyz = tuple(graph.nodes[i]["xyz"])
                if xyz in self.xyz_to_swc_node.keys():
                    self.xyz_to_swc_node[xyz][swc_id] = i
                else:
<<<<<<< HEAD
                    self.xyz_to_swc_node[xyz] = {swc_id: i}
=======
                    self.xyz_to_swc_node[xyz] = {swc_id: i} 
>>>>>>> d96814a2

    def init_kdtree(self):
        xyz_list = []
        for swc_id, graph in self.target_graphs.items():
            for i in graph.nodes:
                xyz_list.append(graph.nodes[i]["xyz"])
        self.target_graphs_kdtree = KDTree(xyz_list)

    def get_projection(self, xyz):
        d, idx = self.target_graphs_kdtree.query(xyz, k=1)
        return tuple(self.target_graphs_kdtree.data[idx]), d

    def init_black_holes(self, black_holes):
        if black_holes:
            black_holes_xyz = [bh_dict["xyz"] for bh_dict in black_holes]
            black_holes_id = [bh_dict["swc_id"] for bh_dict in black_holes]
            self.black_holes = KDTree(black_holes_xyz)
            self.black_hole_labels = set(black_holes_id)
        else:
            self.black_holes = None
            self.black_hole_labels = set()

    def in_black_hole(self, xyz, print_nn=False):
        # Check whether black_holes exists
        if self.black_holes is None:
            return False
        else:
            radius = self.black_hole_radius
            pts = self.black_holes.query_ball_point(xyz, radius)
            if len(pts) > 0:
                return True
            else:
                return False

    def init_graphs(self, paths, anisotropy):
        """
        Initializes "self.target_graphs" by iterating over "paths" which
        correspond to neurons in the ground truth.

        Parameters
        ----------
        paths : list[str]
            List of paths to swc files which correspond to neurons in the
            ground truth.
        anisotropy : list[float]
            Image to real-world coordinates scaling factors applied to swc
            files.

        Returns
        -------
        None

        """
        graphs = dict()
        for path in paths:
            swc_id = os.path.basename(path).replace(".swc", "")
            graphs[swc_id] = to_graph(path, anisotropy=anisotropy)
        return graphs

    def init_labeled_target_graphs(self):
        """
        Initializes "self.labeled_target_graphs" by copying each graph in
        "self.target_graphs", then labels each node with the label in
        "self.labels" that coincides with it.

        Parameters
        ----------
        None

        Returns
        -------
        None

        """
        print("Labelling Target Graphs...")
        t0 = time()
        labeled_target_graphs = dict()
        self.label_to_node = dict()
        for cnt, (swc_id, graph) in enumerate(self.target_graphs.items()):
            utils.progress_bar(cnt + 1, len(self.target_graphs))
            pred_graph, label_to_node = self.label_graph(graph)
            labeled_target_graphs[swc_id] = pred_graph
            self.label_to_node[swc_id] = label_to_node

        t, unit = utils.time_writer(time() - t0)
        print(f"\nRuntime: {round(t, 2)} {unit}\n")
        return labeled_target_graphs

    def label_graph(self, target_graph):
        """
        Iterates over nodes in "target_graph" and stores the label in the
        predicted segmentation mask (i.e. "self.labels") which coincides with
        each node as a node-level attribute called "pred_id".

        Parameters
        ----------
        target_graph : networkx.Graph
            Graph that represents a neuron from the ground truth.

        Returns
        -------
        target_graph : networkx.Graph
            Updated graph with node-level attributes called "pred_id".

        """
        pred_graph = nx.Graph(target_graph)
        label_to_node = dict()
        with ThreadPoolExecutor() as executor:
            # Assign threads
            threads = []
            for i in pred_graph.nodes:
                img_coord = gutils.get_coord(pred_graph, i)
                threads.append(executor.submit(self.get_label, img_coord, i))

            # Store results
            for thread in as_completed(threads):
                i, label = thread.result()
                pred_graph.nodes[i].update({"pred_id": label})
                if label in label_to_node.keys():
                    label_to_node[label].add(i)
                else:
                    label_to_node[label] = set([i])
        return pred_graph, label_to_node

    def get_label(self, img_coord, return_node=False):
        """
        Gets label of voxel at "img_coord".

        Parameters
        ----------
        img_coord : numpy.ndarray
            Image coordinate of voxel to be read.

        Returns
        -------
        int
           Label of voxel at "img_coord".

        """
        label = self.__read_label(img_coord)
        if self.in_black_hole(img_coord):
            label = -1
        return self.output_label(label, return_node)

    def output_label(self, label, return_node):
        if return_node:
            return return_node, self.validate_label(label)
        else:
            return self.validate_label(label)

    def __read_label(self, coord):
        """
        Gets label at image coordinates "xyz".

        Parameters
        ----------
        coord : tuple[int]
            Coordinates that index into "self.labels".

        Returns
        -------
        int
           Label at image coordinates "xyz".

        """
        if type(self.labels) == ts.TensorStore:
            return int(self.labels[coord].read().result())
        else:
            return self.labels[coord]

    def validate_label(self, label):
        """
        Validates label by checking whether it is contained in
        "self.valid_ids".

        Parameters
        ----------
        label : int
            Label to be validated.

        Returns
        -------
        label : int
            There are two possibilities: (1) original label if either "label"
            is contained in "self.valid_ids" or "self.valid_labels" is None,
            or (2) 0 if "label" is not contained in self.valid_ids.

        """
        if self.valid_ids:
            if label not in self.valid_ids:
                return 0
        return label

    def compute_metrics(self):
        """
        Computes skeleton-based metrics.

        Parameters
        ----------
        None

        Returns
        -------
        ...

        """
        # Split evaluation
        print("Detecting Splits...")
        self.detect_splits()
        self.quantify_splits()

        # Merge evaluation
        print("Detecting Merges...")
        self.detect_merges()
        self.quantify_merges()

        # Compute metrics
        full_results, avg_results = self.compile_results()
        return full_results, avg_results

    def get_pred_ids(self, swc_id):
        """
        Gets the predicted label ids that intersect with the target graph
        corresponding to "swc_id".

        Parameters
        ----------
        swc_id : str

        """
        return set(self.label_to_node[swc_id].keys())

    def detect_splits(self):
        """
        Detects splits in the predicted segmentation, then deletes node and
        edges in "self.labeled_target_graphs" that correspond to a split.

        Parameters
        ----------
        None

        Returns
        -------
        None

        """
        t0 = time()
        target_graphs = self.target_graphs.items()
        for cnt, (swc_id, target_graph) in enumerate(target_graphs):
            # Detection
            utils.progress_bar(cnt + 1, len(self.target_graphs))
            labeled_graph = self.labeled_target_graphs[swc_id]
            labeled_graph = split_detection.run(target_graph, labeled_graph)

            # Update predicted graph
            labeled_graph = gutils.delete_nodes(labeled_graph, 0)
            labeled_graph = gutils.delete_nodes(labeled_graph, -1)
            label_to_node = gutils.store_labels(labeled_graph)
            self.labeled_target_graphs[swc_id] = labeled_graph
            self.label_to_node[swc_id] = label_to_node

        # Report runtime
        t, unit = utils.time_writer(time() - t0)
        print(f"\nRuntime: {round(t, 2)} {unit}\n")

    def quantify_splits(self):
        """
        Counts the number of splits, number of omit edges, and percent of omit
        edges for each graph in "self.labeled_target_graphs".

        Parameters
        ----------
        None

        Returns
        -------
        None

        """
        self.split_cnts = dict()
        self.omit_cnts = dict()
        self.omit_percents = dict()
        for swc_id in self.target_graphs.keys():
            n_splits = gutils.count_splits(self.labeled_target_graphs[swc_id])
            n_pred_edges = self.labeled_target_graphs[swc_id].number_of_edges()
            n_target_edges = self.target_graphs[swc_id].number_of_edges()

            self.split_cnts[swc_id] = n_splits
            self.omit_cnts[swc_id] = n_target_edges - n_pred_edges
            self.omit_percents[swc_id] = 1 - n_pred_edges / n_target_edges

    def detect_merges(self):
        """
        Detects merges in the predicted segmentation, then deletes node and
        edges in "self.labeled_target_graphs" that correspond to a merge.

        Parameters
        ----------
        None

        Returns
        -------
        None

        """
        # Initilize counts
        self.merge_cnts = self.init_counter()
        self.merged_cnts = self.init_counter()
        self.merged_percents = self.init_counter()

        # Run detection
        t0 = time()
        self.set_target_to_pred()
        for cnt, target_id_1 in enumerate(self.labeled_target_graphs.keys()):
            utils.progress_bar(cnt + 1, len(self.target_graphs))
            for target_id_2 in self.labeled_target_graphs.keys():
                # Check if identical
                if target_id_1 == target_id_2:
                    continue

                # Compare pred_ids contained in graph
                pred_ids_1 = self.get_pred_ids(target_id_1)
                pred_ids_2 = self.get_pred_ids(target_id_2)
                intersection = pred_ids_1.intersection(pred_ids_2)
                for label in intersection:
                    valid_1 = label in self.target_to_pred[target_id_1]
                    valid_2 = label in self.target_to_pred[target_id_2]
                    if valid_1 and valid_2:
<<<<<<< HEAD
                        sites, d = self.localize(
                            target_id_1, target_id_2, label
                        )
=======
                        sites, d = self.localize(target_id_1, target_id_2, label)
                        xyz = utils.get_midpoint(sites[0], sites[1])
>>>>>>> d96814a2
                        if d < 30 and self.write_to_swc:
                            # Process merge
                            self.save_swc(sites[0], sites[1], "merge")
                            self.process_merge(target_id_1, label)
                            self.process_merge(target_id_2, label)

                            # Remove label to avoid reprocessing
                            del self.label_to_node[target_id_1][label]
                            del self.label_to_node[target_id_2][label]

        # Report Runtime
        t, unit = utils.time_writer(time() - t0)
        print(f"\nRuntime: {round(t, 2)} {unit}\n")

    def set_target_to_pred(self):
        self.target_to_pred = self.init_tracker()
        for pred_id, graph in self.pred_graphs.items():
            # Compute intersections
            hit_target_ids = dict()
            hit_multilabels_xyz = set()
            for i in graph.nodes:
                xyz = tuple(graph.nodes[i]["xyz"])
                hat_xyz, d = self.get_projection(xyz)
                if d < 3:
                    target_ids = list(self.xyz_to_swc_node[hat_xyz].keys())
                    if len(target_ids) > 1:
                        hit_multilabels_xyz.add(hat_xyz)
                    else:
                        target_id = target_ids[0]
                        hat_i = self.xyz_to_swc_node[hat_xyz][target_id]
                        hit_target_ids = utils.append_dict_value(
                            hit_target_ids, target_id, hat_i
                        )

            # Process
            hit_target_ids = utils.resolve_multilabels(
                hit_multilabels_xyz, hit_target_ids, self.xyz_to_swc_node
            )
            for target_id, values in hit_target_ids.items():
                if len(values) > 16:
                    self.target_to_pred[target_id].add(int(pred_id))
<<<<<<< HEAD

=======
        
>>>>>>> d96814a2
    def localize(self, swc_id_1, swc_id_2, label):
        # Get merged nodes
        merged_1 = self.label_to_node[swc_id_1][label]
        merged_2 = self.label_to_node[swc_id_2][label]

        # Find closest pair
        min_dist = np.inf
        xyz_pair = [None, None]
        for i in merged_1:
            for j in merged_2:
                xyz_1 = self.target_graphs[swc_id_1].nodes[i]["xyz"]
                xyz_2 = self.target_graphs[swc_id_2].nodes[j]["xyz"]
                dist = utils.dist(xyz_1, xyz_2)
                if dist < min_dist:
                    min_dist = dist
                    xyz_pair = [xyz_1, xyz_2]
        return xyz_pair, min_dist

    def near_bdd(self, xyz):
        near_bdd_bool = False
        if self.ignore_boundary_mistakes:
            above = [xyz[i] >= self.labels.shape[i] - 32 for i in range(3)]
            below = [xyz[i] < 32 for i in range(3)]
            near_bdd_bool = True if any(above) or any(below) else False
        return near_bdd_bool

    def init_counter(self):
        """
        Initializes a dictionary that is used to count the number of merge
        type mistakes for each pred_graph.

        Parameters
        ----------
        None

        Returns
        -------
        dict
            Dictionary used to count number of merge type mistakes.

        """
        counter = dict()
        for label in self.labeled_target_graphs.keys():
            counter[label] = 0
        return counter

    def init_tracker(self):
        tracker = dict()
        for label in self.labeled_target_graphs.keys():
            tracker[label] = set()
        return tracker

    def process_merge(self, swc_id, label):
        """
        Once a merge has been detected that corresponds to "label", every node
        in "self.pred_graph[swc_id]" with that label is deleted.

        Parameters
        ----------
        swc_id : str
            Key associated with the pred_graph to be searched.
        label : int
            Label assocatied with a merge.

        Returns
        -------
        None

        """
        # Update graph
        graph = self.labeled_target_graphs[swc_id].copy()
        graph, merged_cnt = gutils.delete_nodes(graph, label, return_cnt=True)
        self.labeled_target_graphs[swc_id] = graph

        # Update cnts
        self.merge_cnts[swc_id] += 1
        self.merged_cnts[swc_id] += merged_cnt

    def quantify_merges(self):
        """
        Computes the percentage of merged edges for each pred_graph.

        Parameters
        ----------
        None

        Returns
        -------
        None

        """
        self.merged_percents = dict()
        for swc_id in self.target_graphs.keys():
            n_edges = self.target_graphs[swc_id].number_of_edges()
            self.merged_percents[swc_id] = self.merged_cnts[swc_id] / n_edges

    def compile_results(self):
        """
        Compiles a dictionary containing the metrics computed by this module.

        Parameters
        ----------
        None

        Returns
        -------
        full_results : dict
            Dictionary where the keys are swc_ids and the values are the result
            of computing each metric for the corresponding graphs.
        avg_result : dict
            Dictionary where the keys are names of metrics computed by this
            module and values are the averaged result over all swc_ids.

        """
        # Compute remaining metrics
        self.compute_edge_accuracy()
        self.compute_erl()

        # Summarize results
        swc_ids, results = self.generate_full_results()
        avg_results = self.generate_avg_results()

        # Reformat full results
        full_results = dict()
        for i, swc_id in enumerate(swc_ids):
            full_results[swc_id] = dict(
                [(key, results[key][i]) for key in results.keys()]
            )

        return full_results, avg_results

    def generate_full_results(self):
        """
        Generates a report by creating a list of the results for each metric.
<<<<<<< HEAD
        Each item in this list corresponds to a graph in labeled_target_graphs
=======
        Each item in this list corresponds to a graph in "self.labeled_target_graphs"
>>>>>>> d96814a2
        and this list is ordered with respect to "swc_ids".

        Parameters
        ----------
        None

        Results
        -------
        swc_ids : list[str]
            Specifies the ordering of results for each value in "stats".
        stats : dict
            Dictionary where the keys are metrics and values are the result of
<<<<<<< HEAD
            computing that metric for each graph in labeled_target_graphs.
=======
            computing that metric for each graph in "self.labeled_target_graphs".
>>>>>>> d96814a2

        """
        swc_ids = list(self.labeled_target_graphs.keys())
        swc_ids.sort()
        stats = {
            "# splits": generate_result(swc_ids, self.split_cnts),
            "# merges": generate_result(swc_ids, self.merge_cnts),
            "% omit": generate_result(swc_ids, self.omit_percents),
            "% merged": generate_result(swc_ids, self.merged_percents),
            "edge accuracy": generate_result(swc_ids, self.edge_accuracy),
            "erl": generate_result(swc_ids, self.erl),
            "normalized erl": generate_result(swc_ids, self.normalized_erl),
        }
        return swc_ids, stats

    def generate_avg_results(self):
        avg_stats = {
            "# splits": self.avg_result(self.split_cnts),
            "# merges": self.avg_result(self.merge_cnts),
            "% omit": self.avg_result(self.omit_percents),
            "% merged": self.avg_result(self.merged_percents),
            "edge accuracy": self.avg_result(self.edge_accuracy),
            "erl": self.avg_result(self.erl),
            "normalized erl": self.avg_result(self.normalized_erl),
        }
        return avg_stats

    def avg_result(self, stats):
        result = []
        wgts = []
        for swc_id, wgt in self.wgts.items():
            if self.omit_percents[swc_id] < 1:
                result.append(stats[swc_id])
                wgts.append(wgt)
        return np.average(result, weights=wgts)

    def compute_edge_accuracy(self):
        """
        Computes the edge accuracy of each pred_graph.

        Parameters
        ----------
        None

        Returns
        -------
        None

        """
        self.edge_accuracy = dict()
        for swc_id in self.target_graphs.keys():
            omit_percent = self.omit_percents[swc_id]
            merged_percent = self.merged_percents[swc_id]
            self.edge_accuracy[swc_id] = 1 - omit_percent - merged_percent

    def compute_erl(self):
        """
        Computes the expected run length (ERL) of each pred_graph.

        Parameters
        ----------
        None

        Returns
        -------
        None

        """
        self.erl = dict()
        self.normalized_erl = dict()
        self.wgts = dict()
        total_path_length = 0
        for swc_id in self.target_graphs.keys():
            pred_graph = self.labeled_target_graphs[swc_id]
            target_graph = self.target_graphs[swc_id]

            path_length = gutils.compute_path_length(target_graph)
            run_lengths = gutils.compute_run_lengths(pred_graph)
            wgt = run_lengths / max(np.sum(run_lengths), 1)

            self.erl[swc_id] = np.sum(wgt * run_lengths)
            self.normalized_erl[swc_id] = self.erl[swc_id] / path_length

            self.wgts[swc_id] = path_length
            total_path_length += path_length

        for swc_id in self.target_graphs.keys():
            self.wgts[swc_id] = self.wgts[swc_id] / total_path_length

    def list_metrics(self):
        """
        Lists metrics that are computed by this module.

        Parameters
        ----------
        None

        Returns
        -------
        metrics : list[str]
            List of metrics computed by this module.

        """
        metrics = [
            "# splits",
            "# merges",
            "% omit",
            "% merged",
            "edge accuracy",
            "erl",
            "normalized erl",
        ]
        return metrics

    def save_swc(self, xyz_1, xyz_2, mistake_type):
        xyz_1 = utils.to_world(xyz_1, self.anisotropy)
        xyz_2 = utils.to_world(xyz_2, self.anisotropy)
        if mistake_type == "split":
            color = "0.0 1.0 0.0"
            cnt = 1 + np.sum(list(self.split_cnts.values())) // 2
        else:
            color = "0.0 0.0 1.0"
            cnt = 1 + np.sum(list(self.merge_cnts.values())) // 2

        path = f"{self.output_dir}/{mistake_type}-{cnt}.swc"
        save(path, xyz_1, xyz_2, color=color)


# -- utils --
def generate_result(swc_ids, stats):
    """
    Reorders items in "stats" with respect to the order defined by "swc_ids".

    Parameters
    ----------
    swc_ids : list[str]
        List of all swc_ids of graphs in "self.labeled_target_graphs".
    stats : dict
        Dictionary where the keys are swc_ids and values are the result of
        computing some metrics.

    Returns
    -------
    list
        Reorded items in "stats" with respect to the order defined by
        "swc_ids".

    """
    return [stats[swc_id] for swc_id in swc_ids]
<|MERGE_RESOLUTION|>--- conflicted
+++ resolved
@@ -1,806 +1,781 @@
-# -*- coding: utf-8 -*-
-"""
-Created on Wed Dec 21 19:00:00 2022
-
-@author: Anna Grim
-@email: anna.grim@alleninstitute.org
-
-"""
-
-import os
-from concurrent.futures import ThreadPoolExecutor, as_completed
-from time import time
-
-import networkx as nx
-import numpy as np
-import tensorstore as ts
-from scipy.spatial import KDTree
-
-from segmentation_skeleton_metrics import graph_utils as gutils
-<<<<<<< HEAD
-from segmentation_skeleton_metrics import split_detection, utils
-=======
-from segmentation_skeleton_metrics import split_detection
-from segmentation_skeleton_metrics import utils
->>>>>>> d96814a2
-from segmentation_skeleton_metrics.swc_utils import save, to_graph
-
-
-class SkeletonMetric:
-    """
-    Class that evaluates the quality of a predicted segmentation by comparing
-    the ground truth skeletons to the predicted segmentation mask. The
-    accuracy is then quantified by detecting splits and merges, then computing
-    the following metrics:
-        (1) Number of splits
-        (2) Number of merges
-        (3) Percentage of omit edges
-        (4) Percentage of merged edges
-        (5) Edge accuracy
-        (6) Expected Run Length (ERL)
-
-    """
-
-    def __init__(
-        self,
-        pred_labels,
-        pred_swc_paths,
-        target_swc_paths,
-        anisotropy=[1.0, 1.0, 1.0],
-        ignore_boundary_mistakes=False,
-        black_holes_xyz_id=None,
-        black_hole_radius=24,
-        equivalent_ids=None,
-        valid_ids=None,
-        write_to_swc=False,
-        output_dir=None,
-    ):
-        """
-        Constructs skeleton metric object that evaluates the quality of a
-        predicted segmentation.
-
-        Parameters
-        ----------
-        target_swc_paths : list[str]
-            List of paths to swc files such that each file corresponds to a
-            neuron in the ground truth.
-        labels : numpy.ndarray or tensorstore.TensorStore
-            Predicted segmentation mask.
-        anisotropy : list[float], optional
-            Image to real-world coordinates scaling factors applied to swc
-            files. The default is [1.0, 1.0, 1.0]
-        black_holes_xyz_id : list
-            ...
-        black_hole_radius : float
-            ...
-        equivalent_ids : ...
-            ...
-        valid_ids : set
-            ...
-
-        Returns
-        -------
-        None.
-
-        """
-        # Store label options
-        self.valid_ids = valid_ids
-        self.labels = pred_labels
-
-        self.anisotropy = anisotropy
-        self.ignore_boundary_mistakes = ignore_boundary_mistakes
-        self.init_black_holes(black_holes_xyz_id)
-        self.black_hole_radius = black_hole_radius
-
-        self.write_to_swc = write_to_swc
-        self.output_dir = output_dir
-
-        # Build Graphs
-        self.pred_graphs = self.init_graphs(pred_swc_paths, anisotropy)
-        self.target_graphs = self.init_graphs(target_swc_paths, anisotropy)
-        self.labeled_target_graphs = self.init_labeled_target_graphs()
-
-        # Build kdtree
-        self.init_xyz_to_swc_node()
-        self.init_kdtree()
-
-    def init_xyz_to_swc_node(self):
-        self.xyz_to_swc_node = dict()
-        for swc_id, graph in self.target_graphs.items():
-            for i in graph.nodes:
-                xyz = tuple(graph.nodes[i]["xyz"])
-                if xyz in self.xyz_to_swc_node.keys():
-                    self.xyz_to_swc_node[xyz][swc_id] = i
-                else:
-<<<<<<< HEAD
-                    self.xyz_to_swc_node[xyz] = {swc_id: i}
-=======
-                    self.xyz_to_swc_node[xyz] = {swc_id: i} 
->>>>>>> d96814a2
-
-    def init_kdtree(self):
-        xyz_list = []
-        for swc_id, graph in self.target_graphs.items():
-            for i in graph.nodes:
-                xyz_list.append(graph.nodes[i]["xyz"])
-        self.target_graphs_kdtree = KDTree(xyz_list)
-
-    def get_projection(self, xyz):
-        d, idx = self.target_graphs_kdtree.query(xyz, k=1)
-        return tuple(self.target_graphs_kdtree.data[idx]), d
-
-    def init_black_holes(self, black_holes):
-        if black_holes:
-            black_holes_xyz = [bh_dict["xyz"] for bh_dict in black_holes]
-            black_holes_id = [bh_dict["swc_id"] for bh_dict in black_holes]
-            self.black_holes = KDTree(black_holes_xyz)
-            self.black_hole_labels = set(black_holes_id)
-        else:
-            self.black_holes = None
-            self.black_hole_labels = set()
-
-    def in_black_hole(self, xyz, print_nn=False):
-        # Check whether black_holes exists
-        if self.black_holes is None:
-            return False
-        else:
-            radius = self.black_hole_radius
-            pts = self.black_holes.query_ball_point(xyz, radius)
-            if len(pts) > 0:
-                return True
-            else:
-                return False
-
-    def init_graphs(self, paths, anisotropy):
-        """
-        Initializes "self.target_graphs" by iterating over "paths" which
-        correspond to neurons in the ground truth.
-
-        Parameters
-        ----------
-        paths : list[str]
-            List of paths to swc files which correspond to neurons in the
-            ground truth.
-        anisotropy : list[float]
-            Image to real-world coordinates scaling factors applied to swc
-            files.
-
-        Returns
-        -------
-        None
-
-        """
-        graphs = dict()
-        for path in paths:
-            swc_id = os.path.basename(path).replace(".swc", "")
-            graphs[swc_id] = to_graph(path, anisotropy=anisotropy)
-        return graphs
-
-    def init_labeled_target_graphs(self):
-        """
-        Initializes "self.labeled_target_graphs" by copying each graph in
-        "self.target_graphs", then labels each node with the label in
-        "self.labels" that coincides with it.
-
-        Parameters
-        ----------
-        None
-
-        Returns
-        -------
-        None
-
-        """
-        print("Labelling Target Graphs...")
-        t0 = time()
-        labeled_target_graphs = dict()
-        self.label_to_node = dict()
-        for cnt, (swc_id, graph) in enumerate(self.target_graphs.items()):
-            utils.progress_bar(cnt + 1, len(self.target_graphs))
-            pred_graph, label_to_node = self.label_graph(graph)
-            labeled_target_graphs[swc_id] = pred_graph
-            self.label_to_node[swc_id] = label_to_node
-
-        t, unit = utils.time_writer(time() - t0)
-        print(f"\nRuntime: {round(t, 2)} {unit}\n")
-        return labeled_target_graphs
-
-    def label_graph(self, target_graph):
-        """
-        Iterates over nodes in "target_graph" and stores the label in the
-        predicted segmentation mask (i.e. "self.labels") which coincides with
-        each node as a node-level attribute called "pred_id".
-
-        Parameters
-        ----------
-        target_graph : networkx.Graph
-            Graph that represents a neuron from the ground truth.
-
-        Returns
-        -------
-        target_graph : networkx.Graph
-            Updated graph with node-level attributes called "pred_id".
-
-        """
-        pred_graph = nx.Graph(target_graph)
-        label_to_node = dict()
-        with ThreadPoolExecutor() as executor:
-            # Assign threads
-            threads = []
-            for i in pred_graph.nodes:
-                img_coord = gutils.get_coord(pred_graph, i)
-                threads.append(executor.submit(self.get_label, img_coord, i))
-
-            # Store results
-            for thread in as_completed(threads):
-                i, label = thread.result()
-                pred_graph.nodes[i].update({"pred_id": label})
-                if label in label_to_node.keys():
-                    label_to_node[label].add(i)
-                else:
-                    label_to_node[label] = set([i])
-        return pred_graph, label_to_node
-
-    def get_label(self, img_coord, return_node=False):
-        """
-        Gets label of voxel at "img_coord".
-
-        Parameters
-        ----------
-        img_coord : numpy.ndarray
-            Image coordinate of voxel to be read.
-
-        Returns
-        -------
-        int
-           Label of voxel at "img_coord".
-
-        """
-        label = self.__read_label(img_coord)
-        if self.in_black_hole(img_coord):
-            label = -1
-        return self.output_label(label, return_node)
-
-    def output_label(self, label, return_node):
-        if return_node:
-            return return_node, self.validate_label(label)
-        else:
-            return self.validate_label(label)
-
-    def __read_label(self, coord):
-        """
-        Gets label at image coordinates "xyz".
-
-        Parameters
-        ----------
-        coord : tuple[int]
-            Coordinates that index into "self.labels".
-
-        Returns
-        -------
-        int
-           Label at image coordinates "xyz".
-
-        """
-        if type(self.labels) == ts.TensorStore:
-            return int(self.labels[coord].read().result())
-        else:
-            return self.labels[coord]
-
-    def validate_label(self, label):
-        """
-        Validates label by checking whether it is contained in
-        "self.valid_ids".
-
-        Parameters
-        ----------
-        label : int
-            Label to be validated.
-
-        Returns
-        -------
-        label : int
-            There are two possibilities: (1) original label if either "label"
-            is contained in "self.valid_ids" or "self.valid_labels" is None,
-            or (2) 0 if "label" is not contained in self.valid_ids.
-
-        """
-        if self.valid_ids:
-            if label not in self.valid_ids:
-                return 0
-        return label
-
-    def compute_metrics(self):
-        """
-        Computes skeleton-based metrics.
-
-        Parameters
-        ----------
-        None
-
-        Returns
-        -------
-        ...
-
-        """
-        # Split evaluation
-        print("Detecting Splits...")
-        self.detect_splits()
-        self.quantify_splits()
-
-        # Merge evaluation
-        print("Detecting Merges...")
-        self.detect_merges()
-        self.quantify_merges()
-
-        # Compute metrics
-        full_results, avg_results = self.compile_results()
-        return full_results, avg_results
-
-    def get_pred_ids(self, swc_id):
-        """
-        Gets the predicted label ids that intersect with the target graph
-        corresponding to "swc_id".
-
-        Parameters
-        ----------
-        swc_id : str
-
-        """
-        return set(self.label_to_node[swc_id].keys())
-
-    def detect_splits(self):
-        """
-        Detects splits in the predicted segmentation, then deletes node and
-        edges in "self.labeled_target_graphs" that correspond to a split.
-
-        Parameters
-        ----------
-        None
-
-        Returns
-        -------
-        None
-
-        """
-        t0 = time()
-        target_graphs = self.target_graphs.items()
-        for cnt, (swc_id, target_graph) in enumerate(target_graphs):
-            # Detection
-            utils.progress_bar(cnt + 1, len(self.target_graphs))
-            labeled_graph = self.labeled_target_graphs[swc_id]
-            labeled_graph = split_detection.run(target_graph, labeled_graph)
-
-            # Update predicted graph
-            labeled_graph = gutils.delete_nodes(labeled_graph, 0)
-            labeled_graph = gutils.delete_nodes(labeled_graph, -1)
-            label_to_node = gutils.store_labels(labeled_graph)
-            self.labeled_target_graphs[swc_id] = labeled_graph
-            self.label_to_node[swc_id] = label_to_node
-
-        # Report runtime
-        t, unit = utils.time_writer(time() - t0)
-        print(f"\nRuntime: {round(t, 2)} {unit}\n")
-
-    def quantify_splits(self):
-        """
-        Counts the number of splits, number of omit edges, and percent of omit
-        edges for each graph in "self.labeled_target_graphs".
-
-        Parameters
-        ----------
-        None
-
-        Returns
-        -------
-        None
-
-        """
-        self.split_cnts = dict()
-        self.omit_cnts = dict()
-        self.omit_percents = dict()
-        for swc_id in self.target_graphs.keys():
-            n_splits = gutils.count_splits(self.labeled_target_graphs[swc_id])
-            n_pred_edges = self.labeled_target_graphs[swc_id].number_of_edges()
-            n_target_edges = self.target_graphs[swc_id].number_of_edges()
-
-            self.split_cnts[swc_id] = n_splits
-            self.omit_cnts[swc_id] = n_target_edges - n_pred_edges
-            self.omit_percents[swc_id] = 1 - n_pred_edges / n_target_edges
-
-    def detect_merges(self):
-        """
-        Detects merges in the predicted segmentation, then deletes node and
-        edges in "self.labeled_target_graphs" that correspond to a merge.
-
-        Parameters
-        ----------
-        None
-
-        Returns
-        -------
-        None
-
-        """
-        # Initilize counts
-        self.merge_cnts = self.init_counter()
-        self.merged_cnts = self.init_counter()
-        self.merged_percents = self.init_counter()
-
-        # Run detection
-        t0 = time()
-        self.set_target_to_pred()
-        for cnt, target_id_1 in enumerate(self.labeled_target_graphs.keys()):
-            utils.progress_bar(cnt + 1, len(self.target_graphs))
-            for target_id_2 in self.labeled_target_graphs.keys():
-                # Check if identical
-                if target_id_1 == target_id_2:
-                    continue
-
-                # Compare pred_ids contained in graph
-                pred_ids_1 = self.get_pred_ids(target_id_1)
-                pred_ids_2 = self.get_pred_ids(target_id_2)
-                intersection = pred_ids_1.intersection(pred_ids_2)
-                for label in intersection:
-                    valid_1 = label in self.target_to_pred[target_id_1]
-                    valid_2 = label in self.target_to_pred[target_id_2]
-                    if valid_1 and valid_2:
-<<<<<<< HEAD
-                        sites, d = self.localize(
-                            target_id_1, target_id_2, label
-                        )
-=======
-                        sites, d = self.localize(target_id_1, target_id_2, label)
-                        xyz = utils.get_midpoint(sites[0], sites[1])
->>>>>>> d96814a2
-                        if d < 30 and self.write_to_swc:
-                            # Process merge
-                            self.save_swc(sites[0], sites[1], "merge")
-                            self.process_merge(target_id_1, label)
-                            self.process_merge(target_id_2, label)
-
-                            # Remove label to avoid reprocessing
-                            del self.label_to_node[target_id_1][label]
-                            del self.label_to_node[target_id_2][label]
-
-        # Report Runtime
-        t, unit = utils.time_writer(time() - t0)
-        print(f"\nRuntime: {round(t, 2)} {unit}\n")
-
-    def set_target_to_pred(self):
-        self.target_to_pred = self.init_tracker()
-        for pred_id, graph in self.pred_graphs.items():
-            # Compute intersections
-            hit_target_ids = dict()
-            hit_multilabels_xyz = set()
-            for i in graph.nodes:
-                xyz = tuple(graph.nodes[i]["xyz"])
-                hat_xyz, d = self.get_projection(xyz)
-                if d < 3:
-                    target_ids = list(self.xyz_to_swc_node[hat_xyz].keys())
-                    if len(target_ids) > 1:
-                        hit_multilabels_xyz.add(hat_xyz)
-                    else:
-                        target_id = target_ids[0]
-                        hat_i = self.xyz_to_swc_node[hat_xyz][target_id]
-                        hit_target_ids = utils.append_dict_value(
-                            hit_target_ids, target_id, hat_i
-                        )
-
-            # Process
-            hit_target_ids = utils.resolve_multilabels(
-                hit_multilabels_xyz, hit_target_ids, self.xyz_to_swc_node
-            )
-            for target_id, values in hit_target_ids.items():
-                if len(values) > 16:
-                    self.target_to_pred[target_id].add(int(pred_id))
-<<<<<<< HEAD
-
-=======
-        
->>>>>>> d96814a2
-    def localize(self, swc_id_1, swc_id_2, label):
-        # Get merged nodes
-        merged_1 = self.label_to_node[swc_id_1][label]
-        merged_2 = self.label_to_node[swc_id_2][label]
-
-        # Find closest pair
-        min_dist = np.inf
-        xyz_pair = [None, None]
-        for i in merged_1:
-            for j in merged_2:
-                xyz_1 = self.target_graphs[swc_id_1].nodes[i]["xyz"]
-                xyz_2 = self.target_graphs[swc_id_2].nodes[j]["xyz"]
-                dist = utils.dist(xyz_1, xyz_2)
-                if dist < min_dist:
-                    min_dist = dist
-                    xyz_pair = [xyz_1, xyz_2]
-        return xyz_pair, min_dist
-
-    def near_bdd(self, xyz):
-        near_bdd_bool = False
-        if self.ignore_boundary_mistakes:
-            above = [xyz[i] >= self.labels.shape[i] - 32 for i in range(3)]
-            below = [xyz[i] < 32 for i in range(3)]
-            near_bdd_bool = True if any(above) or any(below) else False
-        return near_bdd_bool
-
-    def init_counter(self):
-        """
-        Initializes a dictionary that is used to count the number of merge
-        type mistakes for each pred_graph.
-
-        Parameters
-        ----------
-        None
-
-        Returns
-        -------
-        dict
-            Dictionary used to count number of merge type mistakes.
-
-        """
-        counter = dict()
-        for label in self.labeled_target_graphs.keys():
-            counter[label] = 0
-        return counter
-
-    def init_tracker(self):
-        tracker = dict()
-        for label in self.labeled_target_graphs.keys():
-            tracker[label] = set()
-        return tracker
-
-    def process_merge(self, swc_id, label):
-        """
-        Once a merge has been detected that corresponds to "label", every node
-        in "self.pred_graph[swc_id]" with that label is deleted.
-
-        Parameters
-        ----------
-        swc_id : str
-            Key associated with the pred_graph to be searched.
-        label : int
-            Label assocatied with a merge.
-
-        Returns
-        -------
-        None
-
-        """
-        # Update graph
-        graph = self.labeled_target_graphs[swc_id].copy()
-        graph, merged_cnt = gutils.delete_nodes(graph, label, return_cnt=True)
-        self.labeled_target_graphs[swc_id] = graph
-
-        # Update cnts
-        self.merge_cnts[swc_id] += 1
-        self.merged_cnts[swc_id] += merged_cnt
-
-    def quantify_merges(self):
-        """
-        Computes the percentage of merged edges for each pred_graph.
-
-        Parameters
-        ----------
-        None
-
-        Returns
-        -------
-        None
-
-        """
-        self.merged_percents = dict()
-        for swc_id in self.target_graphs.keys():
-            n_edges = self.target_graphs[swc_id].number_of_edges()
-            self.merged_percents[swc_id] = self.merged_cnts[swc_id] / n_edges
-
-    def compile_results(self):
-        """
-        Compiles a dictionary containing the metrics computed by this module.
-
-        Parameters
-        ----------
-        None
-
-        Returns
-        -------
-        full_results : dict
-            Dictionary where the keys are swc_ids and the values are the result
-            of computing each metric for the corresponding graphs.
-        avg_result : dict
-            Dictionary where the keys are names of metrics computed by this
-            module and values are the averaged result over all swc_ids.
-
-        """
-        # Compute remaining metrics
-        self.compute_edge_accuracy()
-        self.compute_erl()
-
-        # Summarize results
-        swc_ids, results = self.generate_full_results()
-        avg_results = self.generate_avg_results()
-
-        # Reformat full results
-        full_results = dict()
-        for i, swc_id in enumerate(swc_ids):
-            full_results[swc_id] = dict(
-                [(key, results[key][i]) for key in results.keys()]
-            )
-
-        return full_results, avg_results
-
-    def generate_full_results(self):
-        """
-        Generates a report by creating a list of the results for each metric.
-<<<<<<< HEAD
-        Each item in this list corresponds to a graph in labeled_target_graphs
-=======
-        Each item in this list corresponds to a graph in "self.labeled_target_graphs"
->>>>>>> d96814a2
-        and this list is ordered with respect to "swc_ids".
-
-        Parameters
-        ----------
-        None
-
-        Results
-        -------
-        swc_ids : list[str]
-            Specifies the ordering of results for each value in "stats".
-        stats : dict
-            Dictionary where the keys are metrics and values are the result of
-<<<<<<< HEAD
-            computing that metric for each graph in labeled_target_graphs.
-=======
-            computing that metric for each graph in "self.labeled_target_graphs".
->>>>>>> d96814a2
-
-        """
-        swc_ids = list(self.labeled_target_graphs.keys())
-        swc_ids.sort()
-        stats = {
-            "# splits": generate_result(swc_ids, self.split_cnts),
-            "# merges": generate_result(swc_ids, self.merge_cnts),
-            "% omit": generate_result(swc_ids, self.omit_percents),
-            "% merged": generate_result(swc_ids, self.merged_percents),
-            "edge accuracy": generate_result(swc_ids, self.edge_accuracy),
-            "erl": generate_result(swc_ids, self.erl),
-            "normalized erl": generate_result(swc_ids, self.normalized_erl),
-        }
-        return swc_ids, stats
-
-    def generate_avg_results(self):
-        avg_stats = {
-            "# splits": self.avg_result(self.split_cnts),
-            "# merges": self.avg_result(self.merge_cnts),
-            "% omit": self.avg_result(self.omit_percents),
-            "% merged": self.avg_result(self.merged_percents),
-            "edge accuracy": self.avg_result(self.edge_accuracy),
-            "erl": self.avg_result(self.erl),
-            "normalized erl": self.avg_result(self.normalized_erl),
-        }
-        return avg_stats
-
-    def avg_result(self, stats):
-        result = []
-        wgts = []
-        for swc_id, wgt in self.wgts.items():
-            if self.omit_percents[swc_id] < 1:
-                result.append(stats[swc_id])
-                wgts.append(wgt)
-        return np.average(result, weights=wgts)
-
-    def compute_edge_accuracy(self):
-        """
-        Computes the edge accuracy of each pred_graph.
-
-        Parameters
-        ----------
-        None
-
-        Returns
-        -------
-        None
-
-        """
-        self.edge_accuracy = dict()
-        for swc_id in self.target_graphs.keys():
-            omit_percent = self.omit_percents[swc_id]
-            merged_percent = self.merged_percents[swc_id]
-            self.edge_accuracy[swc_id] = 1 - omit_percent - merged_percent
-
-    def compute_erl(self):
-        """
-        Computes the expected run length (ERL) of each pred_graph.
-
-        Parameters
-        ----------
-        None
-
-        Returns
-        -------
-        None
-
-        """
-        self.erl = dict()
-        self.normalized_erl = dict()
-        self.wgts = dict()
-        total_path_length = 0
-        for swc_id in self.target_graphs.keys():
-            pred_graph = self.labeled_target_graphs[swc_id]
-            target_graph = self.target_graphs[swc_id]
-
-            path_length = gutils.compute_path_length(target_graph)
-            run_lengths = gutils.compute_run_lengths(pred_graph)
-            wgt = run_lengths / max(np.sum(run_lengths), 1)
-
-            self.erl[swc_id] = np.sum(wgt * run_lengths)
-            self.normalized_erl[swc_id] = self.erl[swc_id] / path_length
-
-            self.wgts[swc_id] = path_length
-            total_path_length += path_length
-
-        for swc_id in self.target_graphs.keys():
-            self.wgts[swc_id] = self.wgts[swc_id] / total_path_length
-
-    def list_metrics(self):
-        """
-        Lists metrics that are computed by this module.
-
-        Parameters
-        ----------
-        None
-
-        Returns
-        -------
-        metrics : list[str]
-            List of metrics computed by this module.
-
-        """
-        metrics = [
-            "# splits",
-            "# merges",
-            "% omit",
-            "% merged",
-            "edge accuracy",
-            "erl",
-            "normalized erl",
-        ]
-        return metrics
-
-    def save_swc(self, xyz_1, xyz_2, mistake_type):
-        xyz_1 = utils.to_world(xyz_1, self.anisotropy)
-        xyz_2 = utils.to_world(xyz_2, self.anisotropy)
-        if mistake_type == "split":
-            color = "0.0 1.0 0.0"
-            cnt = 1 + np.sum(list(self.split_cnts.values())) // 2
-        else:
-            color = "0.0 0.0 1.0"
-            cnt = 1 + np.sum(list(self.merge_cnts.values())) // 2
-
-        path = f"{self.output_dir}/{mistake_type}-{cnt}.swc"
-        save(path, xyz_1, xyz_2, color=color)
-
-
-# -- utils --
-def generate_result(swc_ids, stats):
-    """
-    Reorders items in "stats" with respect to the order defined by "swc_ids".
-
-    Parameters
-    ----------
-    swc_ids : list[str]
-        List of all swc_ids of graphs in "self.labeled_target_graphs".
-    stats : dict
-        Dictionary where the keys are swc_ids and values are the result of
-        computing some metrics.
-
-    Returns
-    -------
-    list
-        Reorded items in "stats" with respect to the order defined by
-        "swc_ids".
-
-    """
-    return [stats[swc_id] for swc_id in swc_ids]
+# -*- coding: utf-8 -*-
+"""
+Created on Wed Dec 21 19:00:00 2022
+
+@author: Anna Grim
+@email: anna.grim@alleninstitute.org
+
+"""
+
+import os
+from concurrent.futures import ThreadPoolExecutor, as_completed
+from time import time
+
+import networkx as nx
+import numpy as np
+import tensorstore as ts
+from scipy.spatial import KDTree
+
+from segmentation_skeleton_metrics import graph_utils as gutils
+from segmentation_skeleton_metrics import split_detection
+from segmentation_skeleton_metrics import utils
+from segmentation_skeleton_metrics.swc_utils import save, to_graph
+
+
+class SkeletonMetric:
+    """
+    Class that evaluates the quality of a predicted segmentation by comparing
+    the ground truth skeletons to the predicted segmentation mask. The
+    accuracy is then quantified by detecting splits and merges, then computing
+    the following metrics:
+        (1) Number of splits
+        (2) Number of merges
+        (3) Percentage of omit edges
+        (4) Percentage of merged edges
+        (5) Edge accuracy
+        (6) Expected Run Length (ERL)
+
+    """
+
+    def __init__(
+        self,
+        pred_labels,
+        pred_swc_paths,
+        target_swc_paths,
+        anisotropy=[1.0, 1.0, 1.0],
+        ignore_boundary_mistakes=False,
+        black_holes_xyz_id=None,
+        black_hole_radius=24,
+        equivalent_ids=None,
+        valid_ids=None,
+        write_to_swc=False,
+        output_dir=None,
+    ):
+        """
+        Constructs skeleton metric object that evaluates the quality of a
+        predicted segmentation.
+
+        Parameters
+        ----------
+        target_swc_paths : list[str]
+            List of paths to swc files such that each file corresponds to a
+            neuron in the ground truth.
+        labels : numpy.ndarray or tensorstore.TensorStore
+            Predicted segmentation mask.
+        anisotropy : list[float], optional
+            Image to real-world coordinates scaling factors applied to swc
+            files. The default is [1.0, 1.0, 1.0]
+        black_holes_xyz_id : list
+            ...
+        black_hole_radius : float
+            ...
+        equivalent_ids : ...
+            ...
+        valid_ids : set
+            ...
+
+        Returns
+        -------
+        None.
+
+        """
+        # Store label options
+        self.valid_ids = valid_ids
+        self.labels = pred_labels
+
+        self.anisotropy = anisotropy
+        self.ignore_boundary_mistakes = ignore_boundary_mistakes
+        self.init_black_holes(black_holes_xyz_id)
+        self.black_hole_radius = black_hole_radius
+
+        self.write_to_swc = write_to_swc
+        self.output_dir = output_dir
+
+        # Build Graphs
+        self.pred_graphs = self.init_graphs(pred_swc_paths, anisotropy)
+        self.target_graphs = self.init_graphs(target_swc_paths, anisotropy)
+        self.labeled_target_graphs = self.init_labeled_target_graphs()
+
+        # Build kdtree
+        self.init_xyz_to_swc_node()
+        self.init_kdtree()
+
+    def init_xyz_to_swc_node(self):
+        self.xyz_to_swc_node = dict()
+        for swc_id, graph in self.target_graphs.items():
+            for i in graph.nodes:
+                xyz = tuple(graph.nodes[i]["xyz"])
+                if xyz in self.xyz_to_swc_node.keys():
+                    self.xyz_to_swc_node[xyz][swc_id] = i
+                else:
+                    self.xyz_to_swc_node[xyz] = {swc_id: i}
+
+    def init_kdtree(self):
+        xyz_list = []
+        for swc_id, graph in self.target_graphs.items():
+            for i in graph.nodes:
+                xyz_list.append(graph.nodes[i]["xyz"])
+        self.target_graphs_kdtree = KDTree(xyz_list)
+
+    def get_projection(self, xyz):
+        d, idx = self.target_graphs_kdtree.query(xyz, k=1)
+        return tuple(self.target_graphs_kdtree.data[idx]), d
+
+    def init_black_holes(self, black_holes):
+        if black_holes:
+            black_holes_xyz = [bh_dict["xyz"] for bh_dict in black_holes]
+            black_holes_id = [bh_dict["swc_id"] for bh_dict in black_holes]
+            self.black_holes = KDTree(black_holes_xyz)
+            self.black_hole_labels = set(black_holes_id)
+        else:
+            self.black_holes = None
+            self.black_hole_labels = set()
+
+    def in_black_hole(self, xyz, print_nn=False):
+        # Check whether black_holes exists
+        if self.black_holes is None:
+            return False
+        else:
+            radius = self.black_hole_radius
+            pts = self.black_holes.query_ball_point(xyz, radius)
+            if len(pts) > 0:
+                return True
+            else:
+                return False
+
+    def init_graphs(self, paths, anisotropy):
+        """
+        Initializes "self.target_graphs" by iterating over "paths" which
+        correspond to neurons in the ground truth.
+
+        Parameters
+        ----------
+        paths : list[str]
+            List of paths to swc files which correspond to neurons in the
+            ground truth.
+        anisotropy : list[float]
+            Image to real-world coordinates scaling factors applied to swc
+            files.
+
+        Returns
+        -------
+        None
+
+        """
+        graphs = dict()
+        for path in paths:
+            swc_id = os.path.basename(path).replace(".swc", "")
+            graphs[swc_id] = to_graph(path, anisotropy=anisotropy)
+        return graphs
+
+    def init_labeled_target_graphs(self):
+        """
+        Initializes "self.labeled_target_graphs" by copying each graph in
+        "self.target_graphs", then labels each node with the label in
+        "self.labels" that coincides with it.
+
+        Parameters
+        ----------
+        None
+
+        Returns
+        -------
+        None
+
+        """
+        print("Labelling Target Graphs...")
+        t0 = time()
+        labeled_target_graphs = dict()
+        self.label_to_node = dict()
+        for cnt, (swc_id, graph) in enumerate(self.target_graphs.items()):
+            utils.progress_bar(cnt + 1, len(self.target_graphs))
+            pred_graph, label_to_node = self.label_graph(graph)
+            labeled_target_graphs[swc_id] = pred_graph
+            self.label_to_node[swc_id] = label_to_node
+
+        t, unit = utils.time_writer(time() - t0)
+        print(f"\nRuntime: {round(t, 2)} {unit}\n")
+        return labeled_target_graphs
+
+    def label_graph(self, target_graph):
+        """
+        Iterates over nodes in "target_graph" and stores the label in the
+        predicted segmentation mask (i.e. "self.labels") which coincides with
+        each node as a node-level attribute called "pred_id".
+
+        Parameters
+        ----------
+        target_graph : networkx.Graph
+            Graph that represents a neuron from the ground truth.
+
+        Returns
+        -------
+        target_graph : networkx.Graph
+            Updated graph with node-level attributes called "pred_id".
+
+        """
+        pred_graph = nx.Graph(target_graph)
+        label_to_node = dict()
+        with ThreadPoolExecutor() as executor:
+            # Assign threads
+            threads = []
+            for i in pred_graph.nodes:
+                img_coord = gutils.get_coord(pred_graph, i)
+                threads.append(executor.submit(self.get_label, img_coord, i))
+
+            # Store results
+            for thread in as_completed(threads):
+                i, label = thread.result()
+                pred_graph.nodes[i].update({"pred_id": label})
+                if label in label_to_node.keys():
+                    label_to_node[label].add(i)
+                else:
+                    label_to_node[label] = set([i])
+        return pred_graph, label_to_node
+
+    def get_label(self, img_coord, return_node=False):
+        """
+        Gets label of voxel at "img_coord".
+
+        Parameters
+        ----------
+        img_coord : numpy.ndarray
+            Image coordinate of voxel to be read.
+
+        Returns
+        -------
+        int
+           Label of voxel at "img_coord".
+
+        """
+        label = self.__read_label(img_coord)
+        if self.in_black_hole(img_coord):
+            label = -1
+        return self.output_label(label, return_node)
+
+    def output_label(self, label, return_node):
+        if return_node:
+            return return_node, self.validate_label(label)
+        else:
+            return self.validate_label(label)
+
+    def __read_label(self, coord):
+        """
+        Gets label at image coordinates "xyz".
+
+        Parameters
+        ----------
+        coord : tuple[int]
+            Coordinates that index into "self.labels".
+
+        Returns
+        -------
+        int
+           Label at image coordinates "xyz".
+
+        """
+        if type(self.labels) == ts.TensorStore:
+            return int(self.labels[coord].read().result())
+        else:
+            return self.labels[coord]
+
+    def validate_label(self, label):
+        """
+        Validates label by checking whether it is contained in
+        "self.valid_ids".
+
+        Parameters
+        ----------
+        label : int
+            Label to be validated.
+
+        Returns
+        -------
+        label : int
+            There are two possibilities: (1) original label if either "label"
+            is contained in "self.valid_ids" or "self.valid_labels" is None,
+            or (2) 0 if "label" is not contained in self.valid_ids.
+
+        """
+        if self.valid_ids:
+            if label not in self.valid_ids:
+                return 0
+        return label
+
+    def compute_metrics(self):
+        """
+        Computes skeleton-based metrics.
+
+        Parameters
+        ----------
+        None
+
+        Returns
+        -------
+        ...
+
+        """
+        # Split evaluation
+        print("Detecting Splits...")
+        self.detect_splits()
+        self.quantify_splits()
+
+        # Merge evaluation
+        print("Detecting Merges...")
+        self.detect_merges()
+        self.quantify_merges()
+
+        # Compute metrics
+        full_results, avg_results = self.compile_results()
+        return full_results, avg_results
+
+    def get_pred_ids(self, swc_id):
+        """
+        Gets the predicted label ids that intersect with the target graph
+        corresponding to "swc_id".
+
+        Parameters
+        ----------
+        swc_id : str
+
+        """
+        return set(self.label_to_node[swc_id].keys())
+
+    def detect_splits(self):
+        """
+        Detects splits in the predicted segmentation, then deletes node and
+        edges in "self.labeled_target_graphs" that correspond to a split.
+
+        Parameters
+        ----------
+        None
+
+        Returns
+        -------
+        None
+
+        """
+        t0 = time()
+        target_graphs = self.target_graphs.items()
+        for cnt, (swc_id, target_graph) in enumerate(target_graphs):
+            # Detection
+            utils.progress_bar(cnt + 1, len(self.target_graphs))
+            labeled_graph = self.labeled_target_graphs[swc_id]
+            labeled_graph = split_detection.run(target_graph, labeled_graph)
+
+            # Update predicted graph
+            labeled_graph = gutils.delete_nodes(labeled_graph, 0)
+            labeled_graph = gutils.delete_nodes(labeled_graph, -1)
+            label_to_node = gutils.store_labels(labeled_graph)
+            self.labeled_target_graphs[swc_id] = labeled_graph
+            self.label_to_node[swc_id] = label_to_node
+
+        # Report runtime
+        t, unit = utils.time_writer(time() - t0)
+        print(f"\nRuntime: {round(t, 2)} {unit}\n")
+
+    def quantify_splits(self):
+        """
+        Counts the number of splits, number of omit edges, and percent of omit
+        edges for each graph in "self.labeled_target_graphs".
+
+        Parameters
+        ----------
+        None
+
+        Returns
+        -------
+        None
+
+        """
+        self.split_cnts = dict()
+        self.omit_cnts = dict()
+        self.omit_percents = dict()
+        for swc_id in self.target_graphs.keys():
+            n_splits = gutils.count_splits(self.labeled_target_graphs[swc_id])
+            n_pred_edges = self.labeled_target_graphs[swc_id].number_of_edges()
+            n_target_edges = self.target_graphs[swc_id].number_of_edges()
+
+            self.split_cnts[swc_id] = n_splits
+            self.omit_cnts[swc_id] = n_target_edges - n_pred_edges
+            self.omit_percents[swc_id] = 1 - n_pred_edges / n_target_edges
+
+    def detect_merges(self):
+        """
+        Detects merges in the predicted segmentation, then deletes node and
+        edges in "self.labeled_target_graphs" that correspond to a merge.
+
+        Parameters
+        ----------
+        None
+
+        Returns
+        -------
+        None
+
+        """
+        # Initilize counts
+        self.merge_cnts = self.init_counter()
+        self.merged_cnts = self.init_counter()
+        self.merged_percents = self.init_counter()
+
+        # Run detection
+        t0 = time()
+        self.set_target_to_pred()
+        for cnt, target_id_1 in enumerate(self.labeled_target_graphs.keys()):
+            utils.progress_bar(cnt + 1, len(self.target_graphs))
+            for target_id_2 in self.labeled_target_graphs.keys():
+                # Check if identical
+                if target_id_1 == target_id_2:
+                    continue
+
+                # Compare pred_ids contained in graph
+                pred_ids_1 = self.get_pred_ids(target_id_1)
+                pred_ids_2 = self.get_pred_ids(target_id_2)
+                intersection = pred_ids_1.intersection(pred_ids_2)
+                for label in intersection:
+                    valid_1 = label in self.target_to_pred[target_id_1]
+                    valid_2 = label in self.target_to_pred[target_id_2]
+                    if valid_1 and valid_2:
+                        sites, d = self.localize(
+                            target_id_1, target_id_2, label
+                        )
+                        if d < 30 and self.write_to_swc:
+                            # Process merge
+                            self.save_swc(sites[0], sites[1], "merge")
+                            self.process_merge(target_id_1, label)
+                            self.process_merge(target_id_2, label)
+
+                            # Remove label to avoid reprocessing
+                            del self.label_to_node[target_id_1][label]
+                            del self.label_to_node[target_id_2][label]
+
+        # Report Runtime
+        t, unit = utils.time_writer(time() - t0)
+        print(f"\nRuntime: {round(t, 2)} {unit}\n")
+
+    def set_target_to_pred(self):
+        self.target_to_pred = self.init_tracker()
+        for pred_id, graph in self.pred_graphs.items():
+            # Compute intersections
+            hit_target_ids = dict()
+            hit_multilabels_xyz = set()
+            for i in graph.nodes:
+                xyz = tuple(graph.nodes[i]["xyz"])
+                hat_xyz, d = self.get_projection(xyz)
+                if d < 3:
+                    target_ids = list(self.xyz_to_swc_node[hat_xyz].keys())
+                    if len(target_ids) > 1:
+                        hit_multilabels_xyz.add(hat_xyz)
+                    else:
+                        target_id = target_ids[0]
+                        hat_i = self.xyz_to_swc_node[hat_xyz][target_id]
+                        hit_target_ids = utils.append_dict_value(
+                            hit_target_ids, target_id, hat_i
+                        )
+
+            # Process
+            hit_target_ids = utils.resolve_multilabels(
+                hit_multilabels_xyz, hit_target_ids, self.xyz_to_swc_node
+            )
+            for target_id, values in hit_target_ids.items():
+                if len(values) > 16:
+                    self.target_to_pred[target_id].add(int(pred_id))
+
+    def localize(self, swc_id_1, swc_id_2, label):
+        # Get merged nodes
+        merged_1 = self.label_to_node[swc_id_1][label]
+        merged_2 = self.label_to_node[swc_id_2][label]
+
+        # Find closest pair
+        min_dist = np.inf
+        xyz_pair = [None, None]
+        for i in merged_1:
+            for j in merged_2:
+                xyz_1 = self.target_graphs[swc_id_1].nodes[i]["xyz"]
+                xyz_2 = self.target_graphs[swc_id_2].nodes[j]["xyz"]
+                dist = utils.dist(xyz_1, xyz_2)
+                if dist < min_dist:
+                    min_dist = dist
+                    xyz_pair = [xyz_1, xyz_2]
+        return xyz_pair, min_dist
+
+    def near_bdd(self, xyz):
+        near_bdd_bool = False
+        if self.ignore_boundary_mistakes:
+            above = [xyz[i] >= self.labels.shape[i] - 32 for i in range(3)]
+            below = [xyz[i] < 32 for i in range(3)]
+            near_bdd_bool = True if any(above) or any(below) else False
+        return near_bdd_bool
+
+    def init_counter(self):
+        """
+        Initializes a dictionary that is used to count the number of merge
+        type mistakes for each pred_graph.
+
+        Parameters
+        ----------
+        None
+
+        Returns
+        -------
+        dict
+            Dictionary used to count number of merge type mistakes.
+
+        """
+        counter = dict()
+        for label in self.labeled_target_graphs.keys():
+            counter[label] = 0
+        return counter
+
+    def init_tracker(self):
+        tracker = dict()
+        for label in self.labeled_target_graphs.keys():
+            tracker[label] = set()
+        return tracker
+
+    def process_merge(self, swc_id, label):
+        """
+        Once a merge has been detected that corresponds to "label", every node
+        in "self.pred_graph[swc_id]" with that label is deleted.
+
+        Parameters
+        ----------
+        swc_id : str
+            Key associated with the pred_graph to be searched.
+        label : int
+            Label assocatied with a merge.
+
+        Returns
+        -------
+        None
+
+        """
+        # Update graph
+        graph = self.labeled_target_graphs[swc_id].copy()
+        graph, merged_cnt = gutils.delete_nodes(graph, label, return_cnt=True)
+        self.labeled_target_graphs[swc_id] = graph
+
+        # Update cnts
+        self.merge_cnts[swc_id] += 1
+        self.merged_cnts[swc_id] += merged_cnt
+
+    def quantify_merges(self):
+        """
+        Computes the percentage of merged edges for each pred_graph.
+
+        Parameters
+        ----------
+        None
+
+        Returns
+        -------
+        None
+
+        """
+        self.merged_percents = dict()
+        for swc_id in self.target_graphs.keys():
+            n_edges = self.target_graphs[swc_id].number_of_edges()
+            self.merged_percents[swc_id] = self.merged_cnts[swc_id] / n_edges
+
+    def compile_results(self):
+        """
+        Compiles a dictionary containing the metrics computed by this module.
+
+        Parameters
+        ----------
+        None
+
+        Returns
+        -------
+        full_results : dict
+            Dictionary where the keys are swc_ids and the values are the result
+            of computing each metric for the corresponding graphs.
+        avg_result : dict
+            Dictionary where the keys are names of metrics computed by this
+            module and values are the averaged result over all swc_ids.
+
+        """
+        # Compute remaining metrics
+        self.compute_edge_accuracy()
+        self.compute_erl()
+
+        # Summarize results
+        swc_ids, results = self.generate_full_results()
+        avg_results = self.generate_avg_results()
+
+        # Reformat full results
+        full_results = dict()
+        for i, swc_id in enumerate(swc_ids):
+            full_results[swc_id] = dict(
+                [(key, results[key][i]) for key in results.keys()]
+            )
+
+        return full_results, avg_results
+
+    def generate_full_results(self):
+        """
+        Generates a report by creating a list of the results for each metric.
+        Each item in this list corresponds to a graph in labeled_target_graphs
+        and this list is ordered with respect to "swc_ids".
+
+        Parameters
+        ----------
+        None
+
+        Results
+        -------
+        swc_ids : list[str]
+            Specifies the ordering of results for each value in "stats".
+        stats : dict
+            Dictionary where the keys are metrics and values are the result of
+            computing that metric for each graph in labeled_target_graphs.
+
+        """
+        swc_ids = list(self.labeled_target_graphs.keys())
+        swc_ids.sort()
+        stats = {
+            "# splits": generate_result(swc_ids, self.split_cnts),
+            "# merges": generate_result(swc_ids, self.merge_cnts),
+            "% omit": generate_result(swc_ids, self.omit_percents),
+            "% merged": generate_result(swc_ids, self.merged_percents),
+            "edge accuracy": generate_result(swc_ids, self.edge_accuracy),
+            "erl": generate_result(swc_ids, self.erl),
+            "normalized erl": generate_result(swc_ids, self.normalized_erl),
+        }
+        return swc_ids, stats
+
+    def generate_avg_results(self):
+        avg_stats = {
+            "# splits": self.avg_result(self.split_cnts),
+            "# merges": self.avg_result(self.merge_cnts),
+            "% omit": self.avg_result(self.omit_percents),
+            "% merged": self.avg_result(self.merged_percents),
+            "edge accuracy": self.avg_result(self.edge_accuracy),
+            "erl": self.avg_result(self.erl),
+            "normalized erl": self.avg_result(self.normalized_erl),
+        }
+        return avg_stats
+
+    def avg_result(self, stats):
+        result = []
+        wgts = []
+        for swc_id, wgt in self.wgts.items():
+            if self.omit_percents[swc_id] < 1:
+                result.append(stats[swc_id])
+                wgts.append(wgt)
+        return np.average(result, weights=wgts)
+
+    def compute_edge_accuracy(self):
+        """
+        Computes the edge accuracy of each pred_graph.
+
+        Parameters
+        ----------
+        None
+
+        Returns
+        -------
+        None
+
+        """
+        self.edge_accuracy = dict()
+        for swc_id in self.target_graphs.keys():
+            omit_percent = self.omit_percents[swc_id]
+            merged_percent = self.merged_percents[swc_id]
+            self.edge_accuracy[swc_id] = 1 - omit_percent - merged_percent
+
+    def compute_erl(self):
+        """
+        Computes the expected run length (ERL) of each pred_graph.
+
+        Parameters
+        ----------
+        None
+
+        Returns
+        -------
+        None
+
+        """
+        self.erl = dict()
+        self.normalized_erl = dict()
+        self.wgts = dict()
+        total_path_length = 0
+        for swc_id in self.target_graphs.keys():
+            pred_graph = self.labeled_target_graphs[swc_id]
+            target_graph = self.target_graphs[swc_id]
+
+            path_length = gutils.compute_path_length(target_graph)
+            run_lengths = gutils.compute_run_lengths(pred_graph)
+            wgt = run_lengths / max(np.sum(run_lengths), 1)
+
+            self.erl[swc_id] = np.sum(wgt * run_lengths)
+            self.normalized_erl[swc_id] = self.erl[swc_id] / path_length
+
+            self.wgts[swc_id] = path_length
+            total_path_length += path_length
+
+        for swc_id in self.target_graphs.keys():
+            self.wgts[swc_id] = self.wgts[swc_id] / total_path_length
+
+    def list_metrics(self):
+        """
+        Lists metrics that are computed by this module.
+
+        Parameters
+        ----------
+        None
+
+        Returns
+        -------
+        metrics : list[str]
+            List of metrics computed by this module.
+
+        """
+        metrics = [
+            "# splits",
+            "# merges",
+            "% omit",
+            "% merged",
+            "edge accuracy",
+            "erl",
+            "normalized erl",
+        ]
+        return metrics
+
+    def save_swc(self, xyz_1, xyz_2, mistake_type):
+        xyz_1 = utils.to_world(xyz_1, self.anisotropy)
+        xyz_2 = utils.to_world(xyz_2, self.anisotropy)
+        if mistake_type == "split":
+            color = "0.0 1.0 0.0"
+            cnt = 1 + np.sum(list(self.split_cnts.values())) // 2
+        else:
+            color = "0.0 0.0 1.0"
+            cnt = 1 + np.sum(list(self.merge_cnts.values())) // 2
+
+        path = f"{self.output_dir}/{mistake_type}-{cnt}.swc"
+        save(path, xyz_1, xyz_2, color=color)
+
+
+# -- utils --
+def generate_result(swc_ids, stats):
+    """
+    Reorders items in "stats" with respect to the order defined by "swc_ids".
+
+    Parameters
+    ----------
+    swc_ids : list[str]
+        List of all swc_ids of graphs in "self.labeled_target_graphs".
+    stats : dict
+        Dictionary where the keys are swc_ids and values are the result of
+        computing some metrics.
+
+    Returns
+    -------
+    list
+        Reorded items in "stats" with respect to the order defined by
+        "swc_ids".
+
+    """
+    return [stats[swc_id] for swc_id in swc_ids]