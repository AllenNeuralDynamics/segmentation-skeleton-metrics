"""
Created on Wed Dec 21 19:00:00 2022

@author: Anna Grim
@email: anna.grim@alleninstitute.org

Implementation of class that computes skeleton-based metrics by comparing a
predicted neuron segmentation to a set of ground truth graphs.

"""

from concurrent.futures import (
    as_completed,
    ProcessPoolExecutor,
)
from copy import deepcopy
from scipy.spatial import distance, KDTree
from tqdm import tqdm
from zipfile import ZipFile

import networkx as nx
import numpy as np
import os
import pandas as pd

from segmentation_skeleton_metrics.data_handling.graph_loading import LabelHandler
from segmentation_skeleton_metrics import split_detection
from segmentation_skeleton_metrics.utils import (
    graph_util as gutil,
    img_util,
    swc_util,
    util,
)


class SkeletonMetric:
    """
    Class that evaluates the quality of a predicted segmentation by comparing
    the ground truth skeletons to the predicted segmentation mask. The
    accuracy is then quantified by detecting splits and merges, then computing
    the following metrics:
        (1) # Splits
        (2) # Merges
        (3) Split Rate
        (4) Merge Rate
        (5) Omit Edge Ratio
        (6) Split Edge Ratio
        (7) Merged Edge Ratio
        (8) Edge accuracy
        (9) Expected Run Length (ERL)
        (10) Normalized ERL
    """

    def __init__(
        self,
        gt_graphs,
        fragment_graphs,
        label_handler,
        output_dir,
        anisotropy=(1.0, 1.0, 1.0),
        save_merges=False,
        save_fragments=False,
        verbose=True
    ):
        """
        Instantiates a SkeletonMetric object that evaluates the topological
        accuracy of a predicted segmentation.

        Parameters
        ----------
        gt_graphs : SkeletonGraph
            ...
        fragment_graphs ; SkeletonGraph
            ...
        label_handler : LabelHandler
            ...
        output_dir : str
            Path to directory wehere results are written.
        anisotropy : Tuple[float], optional
            Image to physical coordinate scaling factors applied to SWC files
            stored at "fragments_pointer". Default is (1.0, 1.0, 1.0).
        output_dir : str
            ...
        save_merges: bool, optional
            Indication of whether to save fragments with a merge mistake.
            Default is None.
        save_fragments : bool, optional
            Indication of whether to save fragments that project onto each
            ground truth skeleton. Default is False.
        verbose : bool, optional
            Indication of whether to printout updates. Default is True.
        """
        # Instance attributes
        self.anisotropy = anisotropy
        self.output_dir = output_dir
        self.save_merges = save_merges
        self.save_fragments = save_fragments
        self.verbose = verbose

<<<<<<< HEAD
        # Core data structures
        self.graphs = gt_graphs
        self.fragment_graphs = fragment_graphs
        self.label_handler = label_handler
=======
        # Label handler
        self.label_handler = LabelHandler(
            connections_path=connections_path, valid_labels=valid_labels
        )
>>>>>>> 0c2212c9

        self.gt_graphs = deepcopy(self.graphs)

        # Initialize metrics
        util.mkdir(output_dir)
        self.init_writers()
        self.merge_sites = list()

        row_names = list(self.graphs.keys())
        row_names.sort()
        col_names = [
            "SWC Name",
            "SWC Run Length",
            "# Splits",
            "# Merges",
            "Split Rate",
            "Merge Rate",
            "% Split Edges",
            "% Omit Edges",
            "% Merged Edges",
            "Edge Accuracy",
            "ERL",
            "Normalized ERL",
        ]
        self.metrics = pd.DataFrame(np.nan, index=row_names, columns=col_names)
        self.metrics["# Merges"] = 0
        self.metrics["# Splits"] = 0
        self.metrics["SWC Name"] = self.metrics.index

<<<<<<< HEAD
=======
    # --- Load Data ---
    def load_groundtruth(self, swc_pointer, label_mask):
        """
        Loads ground truth graphs and initializes the "graphs" attribute.

        Parameters
        ----------
        swc_pointer : Any
            Pointer to ground truth SWC files.
        label_mask : ImageReader
            Predicted segmentation mask.
        """
        if self.verbose:
            print("\n(1) Load Ground Truth")

        # Build graphs
        graph_loader = gutil.GraphLoader(
            anisotropy=self.anisotropy,
            is_groundtruth=True,
            label_handler=self.label_handler,
            label_mask=label_mask,
            use_anisotropy=False,
        )
        self.graphs = graph_loader.run(swc_pointer)

        # Save initial graphs (if applicable)
        if self.save_merges:
            self.gt_graphs = deepcopy(self.graphs)

    def load_fragments(self, swc_pointer):
        """
        Loads fragments generated from the segmentation and initializes the
        "fragment_graphs" attribute.

        Parameters
        ----------
        swc_pointer : Any
            Pointer to predicted SWC files if provided.
        """
        if self.verbose:
            print("\n(2) Load Fragments")

        if swc_pointer:
            graph_loader = gutil.GraphLoader(
                anisotropy=self.anisotropy,
                is_groundtruth=False,
                selected_ids=self.get_all_node_labels(),
                use_anisotropy=self.use_anisotropy,
            )
            self.fragment_graphs = graph_loader.run(swc_pointer)
        else:
            self.fragment_graphs = None

    def get_all_node_labels(self):
        """
        Gets the set of unique node labels across all graphs in "self.graphs".

        Returns
        -------
        Set[int]
            Unique node labels across all graphs.
        """
        all_node_labels = set()
        for graph in self.graphs.values():
            node_labels = self.label_handler.get_node_labels(graph)
            all_node_labels = all_node_labels.union(node_labels)
        return all_node_labels

>>>>>>> 0c2212c9
    def init_writers(self):
        """
        Initializes "self.merge_writer" attribute by setting up a directory for
        output files and creating ZIP files for each graph in "self.graphs".
        """
        # Fragments writer
        if self.save_fragments:
            # Initialize directory
            fragments_dir = os.path.join(self.output_dir, "fragments")
            util.mkdir(fragments_dir, delete=True)

            # ZIP writer
            self.fragment_writer = dict()
            for key in self.graphs.keys():
                zip_path = f"{fragments_dir}/{key}.zip"
                self.fragment_writer[key] = ZipFile(zip_path, "w")
                self.graphs[key].to_zipped_swc(self.fragment_writer[key])

        # Merged fragments writer
        if self.save_merges:
            zip_path = os.path.join(self.output_dir, "merged_fragments.zip")
            if os.path.exists(zip_path):
                os.remove(zip_path)
            self.merge_writer = ZipFile(zip_path, "a")

    # -- Main Routine --
    def run(self):
        """
        Computes skeleton-based metrics.
        """
        if self.verbose:
            print("\n(3) Evaluation")

        # Compute metrics
        self.detect_splits()
        self.detect_merges()
        self.compute_edge_accuracy()
        self.compute_erl()

        # Save results
        prefix = "corrected-" if self.label_handler.use_mapping() else ""
        path = f"{self.output_dir}/{prefix}results.csv"
        if self.fragment_graphs is None:
            self.metrics = self.metrics.drop("# Merges", axis=1)
            self.metrics = self.metrics.drop("Merge Rate", axis=1)
        self.metrics.to_csv(path, index=False)

        # Report results
        path = os.path.join(self.output_dir, f"{prefix}results-overview.txt")
        util.update_txt(path, "Average Results...")
        for column_name in self.metrics.columns:
            if column_name != "SWC Run Length" and column_name != "SWC Name":
                avg = self.compute_weighted_avg(column_name)
                util.update_txt(path, f"  {column_name}: {avg:.4f}")

        n_splits = self.metrics["# Splits"].sum()
        util.update_txt(path, "\nTotal Results...")
        util.update_txt(path, "  # Splits: " + str(n_splits))

        if self.fragment_graphs is not None:
            n_merges = self.metrics["# Merges"].sum()
            util.update_txt(path, "  # Merges: " + str(n_merges))

    # -- Split Detection --
    def detect_splits(self):
        """
        Perform split detection across all graphs, update graph structures,
        and compute several skeleton metrics.
        """
        if self.verbose:
            pbar = tqdm(total=len(self.graphs), desc="Split Detection")

        with ProcessPoolExecutor(max_workers=4) as executor:
            # Assign processes
            pending = dict()
            for key, graph in self.graphs.items():
                process = executor.submit(split_detection.run, graph)
                pending[process] = key

            # Store results
            for process in as_completed(pending.keys()):
                # Update graph
                key = pending.pop(process)
                graph, n_split_edges = process.result()
                self.graphs[key] = graph

                # Compute metrics
                self.compute_split_metrics(key, n_split_edges)
                if self.verbose:
                    pbar.update(1)

    def compute_split_metrics(self, key, n_split_edges):
        # Edge counts
        n_edges_before = self.graphs[key].graph["n_initial_edges"]
        n_edges_after = self.graphs[key].number_of_edges()
        n_edge_missing = n_edges_before - n_edges_after

        # Split statistics
        n_splits = gutil.count_splits(self.graphs[key])
        p_omit = 100 * (n_edge_missing + n_split_edges) / n_edges_before
        p_split = 100 * n_split_edges / n_edges_before

        # Run lengths
        rl = np.sum(self.graphs[key].run_lengths())
        gt_rl = self.graphs[key].run_length
        split_rate = rl / n_splits if n_splits > 0 else np.nan

        # Record metrics
        self.metrics.at[key, "# Splits"] = n_splits
        self.metrics.at[key, "Split Rate"] = split_rate
        self.metrics.at[key, "% Split Edges"] = round(p_split, 2)
        self.metrics.at[key, "% Omit Edges"] = round(p_omit, 2)
        self.metrics.at[key, "SWC Run Length"] = round(gt_rl, 2)

    # -- Merge Detection --
    def detect_merges(self):
        """
        Detects merges in the predicted segmentation, then deletes node and
        edges in "self.graphs" that correspond to a merge.
        """
        # Initilizations
        self.n_merged_edges = {key: 0 for key in self.graphs}
        self.merged_labels = set()

        # Detect merges by comparing fragment graphs to ground truth graphs
        if self.fragment_graphs:
            pbar = tqdm(total=len(self.graphs), desc="Merge Detection")
            for key, graph in self.graphs.items():
                if graph.number_of_nodes() > 0:
                    self.count_merges(key, KDTree(graph.voxels))
                pbar.update(1)
            self.process_merge_sites()

        # Detect merges by finding ground truth graphs with common node labels
        for (key_1, key_2), label in self.detect_merge_conflicts():
            self.process_merge(key_1, label, -1)
            self.process_merge(key_2, label, -1)

        for key, label, xyz in self.merged_labels:
            self.process_merge(key, label, xyz, update_merged_labels=False)

        self.quantify_merges()

    def count_merges(self, key, kdtree):
        """
        Counts the number of label merges for a given graph key based on
        whether the fragment graph corresponding to a label has a node that is
        more that 40ums away from the nearest point in
        "kdtree".

        Parameters
        ----------
        key : str
            Unique identifier of graph to detect merges.
        kdtree : scipy.spatial.KDTree
            A KD-tree built from voxels in graph corresponding to "key".
        """
        # Set fragment ids - change
        fragment_ids = set()
        for fragment_id in self.fragment_graphs:
            fragment_ids.add(util.get_segment_id(fragment_id))

        # Iterate over fragments that intersect with GT graphs
        for label in self.label_handler.get_node_labels(self.graphs[key]):
            nodes = self.graphs[key].nodes_with_label(label)
            if len(nodes) > 60:
                for label in self.label_handler.get_class(label):
                    if label in fragment_ids:
                        self.check_fragment_for_merges(key, label, kdtree)

    def check_fragment_for_merges(self, key, label, kdtree):
        """
        Checks whether the fragment corresponding to "label" has a merge
        mistake. A fragment has a merge mistake if it has a leaf node more
        than 40μm away from the ground-truth graph corresponding to "key".

        Parameters
        ----------
        key : str
            Unique identifier of graph to detect merges.
        label : int
            Label contained in "labels" attribute in the graph corresponding
            to "key".
        kdtree : scipy.spatial.KDTree
            KD-tree built from voxels in graph corresponding to "key".
        """
        for fragment_graph in self.find_graph_from_label(label):
            if fragment_graph.run_length < 10 ** 6:
                # Search for leaf far from ground truth
                visited = set()
                for leaf in gutil.get_leafs(fragment_graph):
                    voxel = fragment_graph.voxels[leaf]
                    gt_voxel = util.kdtree_query(kdtree, voxel)
                    if self.physical_dist(gt_voxel, voxel) > 40:
                        self.find_merge_site(
                            key, kdtree, fragment_graph, leaf, visited
                        )

                # Save fragment (if applicable)
                if self.save_fragments:
                    gutil.write_graph(
                        fragment_graph, self.fragment_writer[key]
                    )
            else:
                segment_id = util.get_segment_id(fragment_graph.filename)
                run_length = fragment_graph.run_length
                self.merged_labels.add((key, segment_id, -1))
                print(
                    f"Skipping {segment_id} - run_length={run_length}"
                )

    def find_merge_site(self, key, kdtree, fragment_graph, source, visited):
        for _, node in nx.dfs_edges(fragment_graph, source=source):
            if node not in visited:
                # Find closest point in ground truth
                visited.add(node)
                voxel = fragment_graph.voxels[node]
                gt_voxel = util.kdtree_query(kdtree, voxel)
                if self.physical_dist(gt_voxel, voxel) < 3.5:
                    # Local search
                    node = self.branch_search(fragment_graph, kdtree, node)
                    voxel = fragment_graph.voxels[node]

                    # Log merge mistake
                    if self.is_valid_merge(fragment_graph, kdtree, node):
                        filename = fragment_graph.filename
                        segment_id = util.get_segment_id(filename)
                        xyz = img_util.to_physical(voxel, self.anisotropy)
                        self.merged_labels.add((key, segment_id, xyz))
                        self.merge_sites.append(
                            {
                                "Segment_ID": segment_id,
                                "GroundTruth_ID": key,
                                "Voxel": tuple([int(t) for t in voxel]),
                                "World": tuple(
                                    [float(round(t, 2)) for t in xyz]
                                ),
                            }
                        )

                        # Save merged fragment (if applicable)
                        if self.save_merges:
                            gutil.write_graph(
                                fragment_graph, self.merge_writer
                            )
                            gutil.write_graph(
                                self.gt_graphs[key], self.merge_writer
                            )
                        return None

    def is_valid_merge(self, graph, kdtree, root):
        n_hits = 0
        queue = list([(root, 0)])
        visited = set({root})
        while queue:
            # Visit node
            i, d_i = queue.pop()
            voxel_i = graph.voxels[i]
            gt_voxel = util.kdtree_query(kdtree, voxel_i)
            if self.physical_dist(gt_voxel, voxel_i) < 5:
                n_hits += 1

            # Check whether to break
            if n_hits > 16:
                break

            # Update queue
            for j in graph.neighbors(i):
                voxel_j = graph.voxels[j]
                d_j = d_i + self.physical_dist(voxel_i, voxel_j)
                if j not in visited and d_j < 30:
                    queue.append((j, d_j))
                    visited.add(j)
        return True if n_hits > 16 else False

    def process_merge_sites(self):
        if self.merge_sites:
            # Remove duplicates
            idxs = set()
            pts = [s["World"] for s in self.merge_sites]
            for idx_1, idx_2 in KDTree(pts).query_pairs(40):
                idxs.add(idx_1)
            self.merge_sites = pd.DataFrame(self.merge_sites).drop(idxs)

            # Save merge sites
            if self.save_merges:
                row_names = list()
                for i in range(len(self.merge_sites)):
                    filename = f"merge-{i + 1}.swc"
                    xyz = self.merge_sites.iloc[i]["World"]
                    swc_util.to_zipped_point(self.merge_writer, filename, xyz)
                    row_names.append(filename)
                self.merge_sites.index = row_names
                self.merge_writer.close()

            # Update counter
            for key in self.graphs.keys():
                idx_mask = self.merge_sites["GroundTruth_ID"] == key
                n_merges = int(idx_mask.sum())
                rl = np.sum(self.graphs[key].run_lengths())
                merge_rate = rl / n_merges if n_merges > 0 else np.nan

                self.metrics.loc[key, "# Merges"] = n_merges
                self.metrics.loc[key, "Merge Rate"] = merge_rate

            # Save results
            path = os.path.join(self.output_dir, "merge_sites.csv")
            self.merge_sites.to_csv(path, index=True)

    def detect_merge_conflicts(self):
        """
        Detects pairs of distinct graphs that contain nodes that share the
        same label.

        Returns
        -------
        Set[Tuple[Frozenset[str], int]]
            Set of merge conflicts, where each entry is a tuple containing:
            - Frozenset of two graph IDs (the graphs that share a label)
            - label that is present in both graphs
        """
        label_intersections = set()
        visited = set()
        for key_1 in self.graphs:
            for key_2 in self.graphs:
                keys = frozenset((key_1, key_2))
                if key_1 != key_2 and keys not in visited:
                    visited.add(keys)
                    labels_1 = set(self.graphs[key_1].get_labels())
                    labels_2 = set(self.graphs[key_2].get_labels())
                    for label in labels_1.intersection(labels_2):
                        label_intersections.add((keys, label))
        return label_intersections

    def process_merge(self, key, label, xyz, update_merged_labels=True):
        """
        Once a merge has been detected that corresponds to "key", every
        node in "self.graphs[key]" with that "label" is
        deleted.

        Parameters
        ----------
        key : str
            Key associated with the graph to be searched.
        label : int
            Label in prediction that is assocatied with a merge.
        """
        if label in self.graphs[key].get_labels():
            # Compute metrics
            nodes = self.graphs[key].nodes_with_label(label)
            subgraph = self.graphs[key].subgraph(nodes)
            self.n_merged_edges[key] += subgraph.number_of_edges()

            # Update self
            self.graphs[key].remove_nodes_from(nodes)
            if update_merged_labels:
                self.merged_labels.add((key, label, -1))

    def quantify_merges(self):
        """
        Computes the percentage of merged edges for each graph.
        """
        for key in self.graphs:
            n_initial_edges = self.graphs[key].graph["n_initial_edges"]
            p = self.n_merged_edges[key] / max(n_initial_edges, 1)
            self.metrics.loc[key, "% Merged Edges"] = round(100 * p, 2)

    # -- Compute Metrics --
    def compute_edge_accuracy(self):
        """
        Computes the edge accuracy of each self.graph.
        """
        for key in self.graphs:
            p_omit = self.metrics.loc[key, "% Omit Edges"]
            p_merged = self.metrics.loc[key, "% Merged Edges"]
            edge_accuracy = round(100 - p_omit - p_merged, 2)
            self.metrics.loc[key, "Edge Accuracy"] = edge_accuracy

    def compute_erl(self):
        """
        Computes the expected run length (ERL) of each graph.
        """
        total_run_length = 0
        for key in self.graphs:
            run_length = self.graphs[key].run_length
            run_lengths = self.graphs[key].run_lengths()
            total_run_length += run_length
            wgt = run_lengths / max(np.sum(run_lengths), 1)

            erl = np.sum(wgt * run_lengths)
            n_erl = round(erl / max(run_length, 1), 4)
            self.metrics.loc[key, "ERL"] = round(erl, 2)
            self.metrics.loc[key, "Normalized ERL"] = n_erl

    def compute_weighted_avg(self, column_name):
        # Extract values
        values = self.metrics[column_name]
        weights = self.metrics["SWC Run Length"]

        # Ignore NaNs
        mask = values.notna() & weights.notna()
        values = values[mask]
        weights = weights[mask]

        # Compute weighted mean
        if weights.sum() == 0:
            return float("nan")
        else:
            return (values * weights).sum() / weights.sum()

    # -- Helpers --
    def branch_search(self, graph, kdtree, root, radius=100):
        """
        Searches for a branching node within distance "radius" from the given
        root node.

        Parameters
        ----------
        graph : networkx.Graph
            Graph to be searched.
        kdtree : scipy.spatial.KDTree
            KDTree containing voxel coordinates from a ground truth tracing.
        root : int
            Root of search.
        radius : float, optional
            Distance to search from root. Default is 100.

        Returns
        -------
        int
            Root node or closest branching node within distance "radius".
        """
        queue = list([(root, 0)])
        visited = set({root})
        while queue:
            # Visit node
            i, d_i = queue.pop()
            voxel_i = graph.voxels[i]
            if graph.degree[i] > 2:
                gt_voxel = util.kdtree_query(kdtree, voxel_i)
                if self.physical_dist(gt_voxel, voxel_i) < 16:
                    return i

            # Update queue
            for j in graph.neighbors(i):
                voxel_j = graph.voxels[j]
                d_j = d_i + self.physical_dist(voxel_i, voxel_j)
                if j not in visited and d_j < radius:
                    queue.append((j, d_j))
                    visited.add(j)
        return root

    def find_graph_from_label(self, label):
        graphs = list()
        for key in self.fragment_graphs:
            if label == util.get_segment_id(key):
                graphs.append(self.fragment_graphs[key])
        return graphs

    def physical_dist(self, voxel1, voxel2):
        """
        Computes the physical distance between the given voxel coordinates.

        Parameters
        ----------
        voxel1 : Tuple[int]
            Voxel coordinate.
        voxel2 : Tuple[int]
            Voxel coordinate.

        Returns
        -------
        float
            Physical distance between the given voxel coordinates.
        """
        xyz_1 = img_util.to_physical(voxel1, self.anisotropy)
        xyz_2 = img_util.to_physical(voxel2, self.anisotropy)
        return distance.euclidean(xyz_1, xyz_2)

    def to_local_voxels(self, key, i, offset):
        voxel = np.array(self.graphs[key].voxels[i])
        offset = np.array(offset)
        return tuple(voxel - offset)
<|MERGE_RESOLUTION|>--- conflicted
+++ resolved
@@ -1,693 +1,615 @@
-"""
-Created on Wed Dec 21 19:00:00 2022
-
-@author: Anna Grim
-@email: anna.grim@alleninstitute.org
-
-Implementation of class that computes skeleton-based metrics by comparing a
-predicted neuron segmentation to a set of ground truth graphs.
-
-"""
-
-from concurrent.futures import (
-    as_completed,
-    ProcessPoolExecutor,
-)
-from copy import deepcopy
-from scipy.spatial import distance, KDTree
-from tqdm import tqdm
-from zipfile import ZipFile
-
-import networkx as nx
-import numpy as np
-import os
-import pandas as pd
-
-from segmentation_skeleton_metrics.data_handling.graph_loading import LabelHandler
-from segmentation_skeleton_metrics import split_detection
-from segmentation_skeleton_metrics.utils import (
-    graph_util as gutil,
-    img_util,
-    swc_util,
-    util,
-)
-
-
-class SkeletonMetric:
-    """
-    Class that evaluates the quality of a predicted segmentation by comparing
-    the ground truth skeletons to the predicted segmentation mask. The
-    accuracy is then quantified by detecting splits and merges, then computing
-    the following metrics:
-        (1) # Splits
-        (2) # Merges
-        (3) Split Rate
-        (4) Merge Rate
-        (5) Omit Edge Ratio
-        (6) Split Edge Ratio
-        (7) Merged Edge Ratio
-        (8) Edge accuracy
-        (9) Expected Run Length (ERL)
-        (10) Normalized ERL
-    """
-
-    def __init__(
-        self,
-        gt_graphs,
-        fragment_graphs,
-        label_handler,
-        output_dir,
-        anisotropy=(1.0, 1.0, 1.0),
-        save_merges=False,
-        save_fragments=False,
-        verbose=True
-    ):
-        """
-        Instantiates a SkeletonMetric object that evaluates the topological
-        accuracy of a predicted segmentation.
-
-        Parameters
-        ----------
-        gt_graphs : SkeletonGraph
-            ...
-        fragment_graphs ; SkeletonGraph
-            ...
-        label_handler : LabelHandler
-            ...
-        output_dir : str
-            Path to directory wehere results are written.
-        anisotropy : Tuple[float], optional
-            Image to physical coordinate scaling factors applied to SWC files
-            stored at "fragments_pointer". Default is (1.0, 1.0, 1.0).
-        output_dir : str
-            ...
-        save_merges: bool, optional
-            Indication of whether to save fragments with a merge mistake.
-            Default is None.
-        save_fragments : bool, optional
-            Indication of whether to save fragments that project onto each
-            ground truth skeleton. Default is False.
-        verbose : bool, optional
-            Indication of whether to printout updates. Default is True.
-        """
-        # Instance attributes
-        self.anisotropy = anisotropy
-        self.output_dir = output_dir
-        self.save_merges = save_merges
-        self.save_fragments = save_fragments
-        self.verbose = verbose
-
-<<<<<<< HEAD
-        # Core data structures
-        self.graphs = gt_graphs
-        self.fragment_graphs = fragment_graphs
-        self.label_handler = label_handler
-=======
-        # Label handler
-        self.label_handler = LabelHandler(
-            connections_path=connections_path, valid_labels=valid_labels
-        )
->>>>>>> 0c2212c9
-
-        self.gt_graphs = deepcopy(self.graphs)
-
-        # Initialize metrics
-        util.mkdir(output_dir)
-        self.init_writers()
-        self.merge_sites = list()
-
-        row_names = list(self.graphs.keys())
-        row_names.sort()
-        col_names = [
-            "SWC Name",
-            "SWC Run Length",
-            "# Splits",
-            "# Merges",
-            "Split Rate",
-            "Merge Rate",
-            "% Split Edges",
-            "% Omit Edges",
-            "% Merged Edges",
-            "Edge Accuracy",
-            "ERL",
-            "Normalized ERL",
-        ]
-        self.metrics = pd.DataFrame(np.nan, index=row_names, columns=col_names)
-        self.metrics["# Merges"] = 0
-        self.metrics["# Splits"] = 0
-        self.metrics["SWC Name"] = self.metrics.index
-
-<<<<<<< HEAD
-=======
-    # --- Load Data ---
-    def load_groundtruth(self, swc_pointer, label_mask):
-        """
-        Loads ground truth graphs and initializes the "graphs" attribute.
-
-        Parameters
-        ----------
-        swc_pointer : Any
-            Pointer to ground truth SWC files.
-        label_mask : ImageReader
-            Predicted segmentation mask.
-        """
-        if self.verbose:
-            print("\n(1) Load Ground Truth")
-
-        # Build graphs
-        graph_loader = gutil.GraphLoader(
-            anisotropy=self.anisotropy,
-            is_groundtruth=True,
-            label_handler=self.label_handler,
-            label_mask=label_mask,
-            use_anisotropy=False,
-        )
-        self.graphs = graph_loader.run(swc_pointer)
-
-        # Save initial graphs (if applicable)
-        if self.save_merges:
-            self.gt_graphs = deepcopy(self.graphs)
-
-    def load_fragments(self, swc_pointer):
-        """
-        Loads fragments generated from the segmentation and initializes the
-        "fragment_graphs" attribute.
-
-        Parameters
-        ----------
-        swc_pointer : Any
-            Pointer to predicted SWC files if provided.
-        """
-        if self.verbose:
-            print("\n(2) Load Fragments")
-
-        if swc_pointer:
-            graph_loader = gutil.GraphLoader(
-                anisotropy=self.anisotropy,
-                is_groundtruth=False,
-                selected_ids=self.get_all_node_labels(),
-                use_anisotropy=self.use_anisotropy,
-            )
-            self.fragment_graphs = graph_loader.run(swc_pointer)
-        else:
-            self.fragment_graphs = None
-
-    def get_all_node_labels(self):
-        """
-        Gets the set of unique node labels across all graphs in "self.graphs".
-
-        Returns
-        -------
-        Set[int]
-            Unique node labels across all graphs.
-        """
-        all_node_labels = set()
-        for graph in self.graphs.values():
-            node_labels = self.label_handler.get_node_labels(graph)
-            all_node_labels = all_node_labels.union(node_labels)
-        return all_node_labels
-
->>>>>>> 0c2212c9
-    def init_writers(self):
-        """
-        Initializes "self.merge_writer" attribute by setting up a directory for
-        output files and creating ZIP files for each graph in "self.graphs".
-        """
-        # Fragments writer
-        if self.save_fragments:
-            # Initialize directory
-            fragments_dir = os.path.join(self.output_dir, "fragments")
-            util.mkdir(fragments_dir, delete=True)
-
-            # ZIP writer
-            self.fragment_writer = dict()
-            for key in self.graphs.keys():
-                zip_path = f"{fragments_dir}/{key}.zip"
-                self.fragment_writer[key] = ZipFile(zip_path, "w")
-                self.graphs[key].to_zipped_swc(self.fragment_writer[key])
-
-        # Merged fragments writer
-        if self.save_merges:
-            zip_path = os.path.join(self.output_dir, "merged_fragments.zip")
-            if os.path.exists(zip_path):
-                os.remove(zip_path)
-            self.merge_writer = ZipFile(zip_path, "a")
-
-    # -- Main Routine --
-    def run(self):
-        """
-        Computes skeleton-based metrics.
-        """
-        if self.verbose:
-            print("\n(3) Evaluation")
-
-        # Compute metrics
-        self.detect_splits()
-        self.detect_merges()
-        self.compute_edge_accuracy()
-        self.compute_erl()
-
-        # Save results
-        prefix = "corrected-" if self.label_handler.use_mapping() else ""
-        path = f"{self.output_dir}/{prefix}results.csv"
-        if self.fragment_graphs is None:
-            self.metrics = self.metrics.drop("# Merges", axis=1)
-            self.metrics = self.metrics.drop("Merge Rate", axis=1)
-        self.metrics.to_csv(path, index=False)
-
-        # Report results
-        path = os.path.join(self.output_dir, f"{prefix}results-overview.txt")
-        util.update_txt(path, "Average Results...")
-        for column_name in self.metrics.columns:
-            if column_name != "SWC Run Length" and column_name != "SWC Name":
-                avg = self.compute_weighted_avg(column_name)
-                util.update_txt(path, f"  {column_name}: {avg:.4f}")
-
-        n_splits = self.metrics["# Splits"].sum()
-        util.update_txt(path, "\nTotal Results...")
-        util.update_txt(path, "  # Splits: " + str(n_splits))
-
-        if self.fragment_graphs is not None:
-            n_merges = self.metrics["# Merges"].sum()
-            util.update_txt(path, "  # Merges: " + str(n_merges))
-
-    # -- Split Detection --
-    def detect_splits(self):
-        """
-        Perform split detection across all graphs, update graph structures,
-        and compute several skeleton metrics.
-        """
-        if self.verbose:
-            pbar = tqdm(total=len(self.graphs), desc="Split Detection")
-
-        with ProcessPoolExecutor(max_workers=4) as executor:
-            # Assign processes
-            pending = dict()
-            for key, graph in self.graphs.items():
-                process = executor.submit(split_detection.run, graph)
-                pending[process] = key
-
-            # Store results
-            for process in as_completed(pending.keys()):
-                # Update graph
-                key = pending.pop(process)
-                graph, n_split_edges = process.result()
-                self.graphs[key] = graph
-
-                # Compute metrics
-                self.compute_split_metrics(key, n_split_edges)
-                if self.verbose:
-                    pbar.update(1)
-
-    def compute_split_metrics(self, key, n_split_edges):
-        # Edge counts
-        n_edges_before = self.graphs[key].graph["n_initial_edges"]
-        n_edges_after = self.graphs[key].number_of_edges()
-        n_edge_missing = n_edges_before - n_edges_after
-
-        # Split statistics
-        n_splits = gutil.count_splits(self.graphs[key])
-        p_omit = 100 * (n_edge_missing + n_split_edges) / n_edges_before
-        p_split = 100 * n_split_edges / n_edges_before
-
-        # Run lengths
-        rl = np.sum(self.graphs[key].run_lengths())
-        gt_rl = self.graphs[key].run_length
-        split_rate = rl / n_splits if n_splits > 0 else np.nan
-
-        # Record metrics
-        self.metrics.at[key, "# Splits"] = n_splits
-        self.metrics.at[key, "Split Rate"] = split_rate
-        self.metrics.at[key, "% Split Edges"] = round(p_split, 2)
-        self.metrics.at[key, "% Omit Edges"] = round(p_omit, 2)
-        self.metrics.at[key, "SWC Run Length"] = round(gt_rl, 2)
-
-    # -- Merge Detection --
-    def detect_merges(self):
-        """
-        Detects merges in the predicted segmentation, then deletes node and
-        edges in "self.graphs" that correspond to a merge.
-        """
-        # Initilizations
-        self.n_merged_edges = {key: 0 for key in self.graphs}
-        self.merged_labels = set()
-
-        # Detect merges by comparing fragment graphs to ground truth graphs
-        if self.fragment_graphs:
-            pbar = tqdm(total=len(self.graphs), desc="Merge Detection")
-            for key, graph in self.graphs.items():
-                if graph.number_of_nodes() > 0:
-                    self.count_merges(key, KDTree(graph.voxels))
-                pbar.update(1)
-            self.process_merge_sites()
-
-        # Detect merges by finding ground truth graphs with common node labels
-        for (key_1, key_2), label in self.detect_merge_conflicts():
-            self.process_merge(key_1, label, -1)
-            self.process_merge(key_2, label, -1)
-
-        for key, label, xyz in self.merged_labels:
-            self.process_merge(key, label, xyz, update_merged_labels=False)
-
-        self.quantify_merges()
-
-    def count_merges(self, key, kdtree):
-        """
-        Counts the number of label merges for a given graph key based on
-        whether the fragment graph corresponding to a label has a node that is
-        more that 40ums away from the nearest point in
-        "kdtree".
-
-        Parameters
-        ----------
-        key : str
-            Unique identifier of graph to detect merges.
-        kdtree : scipy.spatial.KDTree
-            A KD-tree built from voxels in graph corresponding to "key".
-        """
-        # Set fragment ids - change
-        fragment_ids = set()
-        for fragment_id in self.fragment_graphs:
-            fragment_ids.add(util.get_segment_id(fragment_id))
-
-        # Iterate over fragments that intersect with GT graphs
-        for label in self.label_handler.get_node_labels(self.graphs[key]):
-            nodes = self.graphs[key].nodes_with_label(label)
-            if len(nodes) > 60:
-                for label in self.label_handler.get_class(label):
-                    if label in fragment_ids:
-                        self.check_fragment_for_merges(key, label, kdtree)
-
-    def check_fragment_for_merges(self, key, label, kdtree):
-        """
-        Checks whether the fragment corresponding to "label" has a merge
-        mistake. A fragment has a merge mistake if it has a leaf node more
-        than 40μm away from the ground-truth graph corresponding to "key".
-
-        Parameters
-        ----------
-        key : str
-            Unique identifier of graph to detect merges.
-        label : int
-            Label contained in "labels" attribute in the graph corresponding
-            to "key".
-        kdtree : scipy.spatial.KDTree
-            KD-tree built from voxels in graph corresponding to "key".
-        """
-        for fragment_graph in self.find_graph_from_label(label):
-            if fragment_graph.run_length < 10 ** 6:
-                # Search for leaf far from ground truth
-                visited = set()
-                for leaf in gutil.get_leafs(fragment_graph):
-                    voxel = fragment_graph.voxels[leaf]
-                    gt_voxel = util.kdtree_query(kdtree, voxel)
-                    if self.physical_dist(gt_voxel, voxel) > 40:
-                        self.find_merge_site(
-                            key, kdtree, fragment_graph, leaf, visited
-                        )
-
-                # Save fragment (if applicable)
-                if self.save_fragments:
-                    gutil.write_graph(
-                        fragment_graph, self.fragment_writer[key]
-                    )
-            else:
-                segment_id = util.get_segment_id(fragment_graph.filename)
-                run_length = fragment_graph.run_length
-                self.merged_labels.add((key, segment_id, -1))
-                print(
-                    f"Skipping {segment_id} - run_length={run_length}"
-                )
-
-    def find_merge_site(self, key, kdtree, fragment_graph, source, visited):
-        for _, node in nx.dfs_edges(fragment_graph, source=source):
-            if node not in visited:
-                # Find closest point in ground truth
-                visited.add(node)
-                voxel = fragment_graph.voxels[node]
-                gt_voxel = util.kdtree_query(kdtree, voxel)
-                if self.physical_dist(gt_voxel, voxel) < 3.5:
-                    # Local search
-                    node = self.branch_search(fragment_graph, kdtree, node)
-                    voxel = fragment_graph.voxels[node]
-
-                    # Log merge mistake
-                    if self.is_valid_merge(fragment_graph, kdtree, node):
-                        filename = fragment_graph.filename
-                        segment_id = util.get_segment_id(filename)
-                        xyz = img_util.to_physical(voxel, self.anisotropy)
-                        self.merged_labels.add((key, segment_id, xyz))
-                        self.merge_sites.append(
-                            {
-                                "Segment_ID": segment_id,
-                                "GroundTruth_ID": key,
-                                "Voxel": tuple([int(t) for t in voxel]),
-                                "World": tuple(
-                                    [float(round(t, 2)) for t in xyz]
-                                ),
-                            }
-                        )
-
-                        # Save merged fragment (if applicable)
-                        if self.save_merges:
-                            gutil.write_graph(
-                                fragment_graph, self.merge_writer
-                            )
-                            gutil.write_graph(
-                                self.gt_graphs[key], self.merge_writer
-                            )
-                        return None
-
-    def is_valid_merge(self, graph, kdtree, root):
-        n_hits = 0
-        queue = list([(root, 0)])
-        visited = set({root})
-        while queue:
-            # Visit node
-            i, d_i = queue.pop()
-            voxel_i = graph.voxels[i]
-            gt_voxel = util.kdtree_query(kdtree, voxel_i)
-            if self.physical_dist(gt_voxel, voxel_i) < 5:
-                n_hits += 1
-
-            # Check whether to break
-            if n_hits > 16:
-                break
-
-            # Update queue
-            for j in graph.neighbors(i):
-                voxel_j = graph.voxels[j]
-                d_j = d_i + self.physical_dist(voxel_i, voxel_j)
-                if j not in visited and d_j < 30:
-                    queue.append((j, d_j))
-                    visited.add(j)
-        return True if n_hits > 16 else False
-
-    def process_merge_sites(self):
-        if self.merge_sites:
-            # Remove duplicates
-            idxs = set()
-            pts = [s["World"] for s in self.merge_sites]
-            for idx_1, idx_2 in KDTree(pts).query_pairs(40):
-                idxs.add(idx_1)
-            self.merge_sites = pd.DataFrame(self.merge_sites).drop(idxs)
-
-            # Save merge sites
-            if self.save_merges:
-                row_names = list()
-                for i in range(len(self.merge_sites)):
-                    filename = f"merge-{i + 1}.swc"
-                    xyz = self.merge_sites.iloc[i]["World"]
-                    swc_util.to_zipped_point(self.merge_writer, filename, xyz)
-                    row_names.append(filename)
-                self.merge_sites.index = row_names
-                self.merge_writer.close()
-
-            # Update counter
-            for key in self.graphs.keys():
-                idx_mask = self.merge_sites["GroundTruth_ID"] == key
-                n_merges = int(idx_mask.sum())
-                rl = np.sum(self.graphs[key].run_lengths())
-                merge_rate = rl / n_merges if n_merges > 0 else np.nan
-
-                self.metrics.loc[key, "# Merges"] = n_merges
-                self.metrics.loc[key, "Merge Rate"] = merge_rate
-
-            # Save results
-            path = os.path.join(self.output_dir, "merge_sites.csv")
-            self.merge_sites.to_csv(path, index=True)
-
-    def detect_merge_conflicts(self):
-        """
-        Detects pairs of distinct graphs that contain nodes that share the
-        same label.
-
-        Returns
-        -------
-        Set[Tuple[Frozenset[str], int]]
-            Set of merge conflicts, where each entry is a tuple containing:
-            - Frozenset of two graph IDs (the graphs that share a label)
-            - label that is present in both graphs
-        """
-        label_intersections = set()
-        visited = set()
-        for key_1 in self.graphs:
-            for key_2 in self.graphs:
-                keys = frozenset((key_1, key_2))
-                if key_1 != key_2 and keys not in visited:
-                    visited.add(keys)
-                    labels_1 = set(self.graphs[key_1].get_labels())
-                    labels_2 = set(self.graphs[key_2].get_labels())
-                    for label in labels_1.intersection(labels_2):
-                        label_intersections.add((keys, label))
-        return label_intersections
-
-    def process_merge(self, key, label, xyz, update_merged_labels=True):
-        """
-        Once a merge has been detected that corresponds to "key", every
-        node in "self.graphs[key]" with that "label" is
-        deleted.
-
-        Parameters
-        ----------
-        key : str
-            Key associated with the graph to be searched.
-        label : int
-            Label in prediction that is assocatied with a merge.
-        """
-        if label in self.graphs[key].get_labels():
-            # Compute metrics
-            nodes = self.graphs[key].nodes_with_label(label)
-            subgraph = self.graphs[key].subgraph(nodes)
-            self.n_merged_edges[key] += subgraph.number_of_edges()
-
-            # Update self
-            self.graphs[key].remove_nodes_from(nodes)
-            if update_merged_labels:
-                self.merged_labels.add((key, label, -1))
-
-    def quantify_merges(self):
-        """
-        Computes the percentage of merged edges for each graph.
-        """
-        for key in self.graphs:
-            n_initial_edges = self.graphs[key].graph["n_initial_edges"]
-            p = self.n_merged_edges[key] / max(n_initial_edges, 1)
-            self.metrics.loc[key, "% Merged Edges"] = round(100 * p, 2)
-
-    # -- Compute Metrics --
-    def compute_edge_accuracy(self):
-        """
-        Computes the edge accuracy of each self.graph.
-        """
-        for key in self.graphs:
-            p_omit = self.metrics.loc[key, "% Omit Edges"]
-            p_merged = self.metrics.loc[key, "% Merged Edges"]
-            edge_accuracy = round(100 - p_omit - p_merged, 2)
-            self.metrics.loc[key, "Edge Accuracy"] = edge_accuracy
-
-    def compute_erl(self):
-        """
-        Computes the expected run length (ERL) of each graph.
-        """
-        total_run_length = 0
-        for key in self.graphs:
-            run_length = self.graphs[key].run_length
-            run_lengths = self.graphs[key].run_lengths()
-            total_run_length += run_length
-            wgt = run_lengths / max(np.sum(run_lengths), 1)
-
-            erl = np.sum(wgt * run_lengths)
-            n_erl = round(erl / max(run_length, 1), 4)
-            self.metrics.loc[key, "ERL"] = round(erl, 2)
-            self.metrics.loc[key, "Normalized ERL"] = n_erl
-
-    def compute_weighted_avg(self, column_name):
-        # Extract values
-        values = self.metrics[column_name]
-        weights = self.metrics["SWC Run Length"]
-
-        # Ignore NaNs
-        mask = values.notna() & weights.notna()
-        values = values[mask]
-        weights = weights[mask]
-
-        # Compute weighted mean
-        if weights.sum() == 0:
-            return float("nan")
-        else:
-            return (values * weights).sum() / weights.sum()
-
-    # -- Helpers --
-    def branch_search(self, graph, kdtree, root, radius=100):
-        """
-        Searches for a branching node within distance "radius" from the given
-        root node.
-
-        Parameters
-        ----------
-        graph : networkx.Graph
-            Graph to be searched.
-        kdtree : scipy.spatial.KDTree
-            KDTree containing voxel coordinates from a ground truth tracing.
-        root : int
-            Root of search.
-        radius : float, optional
-            Distance to search from root. Default is 100.
-
-        Returns
-        -------
-        int
-            Root node or closest branching node within distance "radius".
-        """
-        queue = list([(root, 0)])
-        visited = set({root})
-        while queue:
-            # Visit node
-            i, d_i = queue.pop()
-            voxel_i = graph.voxels[i]
-            if graph.degree[i] > 2:
-                gt_voxel = util.kdtree_query(kdtree, voxel_i)
-                if self.physical_dist(gt_voxel, voxel_i) < 16:
-                    return i
-
-            # Update queue
-            for j in graph.neighbors(i):
-                voxel_j = graph.voxels[j]
-                d_j = d_i + self.physical_dist(voxel_i, voxel_j)
-                if j not in visited and d_j < radius:
-                    queue.append((j, d_j))
-                    visited.add(j)
-        return root
-
-    def find_graph_from_label(self, label):
-        graphs = list()
-        for key in self.fragment_graphs:
-            if label == util.get_segment_id(key):
-                graphs.append(self.fragment_graphs[key])
-        return graphs
-
-    def physical_dist(self, voxel1, voxel2):
-        """
-        Computes the physical distance between the given voxel coordinates.
-
-        Parameters
-        ----------
-        voxel1 : Tuple[int]
-            Voxel coordinate.
-        voxel2 : Tuple[int]
-            Voxel coordinate.
-
-        Returns
-        -------
-        float
-            Physical distance between the given voxel coordinates.
-        """
-        xyz_1 = img_util.to_physical(voxel1, self.anisotropy)
-        xyz_2 = img_util.to_physical(voxel2, self.anisotropy)
-        return distance.euclidean(xyz_1, xyz_2)
-
-    def to_local_voxels(self, key, i, offset):
-        voxel = np.array(self.graphs[key].voxels[i])
-        offset = np.array(offset)
-        return tuple(voxel - offset)
+"""
+Created on Wed Dec 21 19:00:00 2022
+
+@author: Anna Grim
+@email: anna.grim@alleninstitute.org
+
+Implementation of class that computes skeleton-based metrics by comparing a
+predicted neuron segmentation to a set of ground truth graphs.
+
+"""
+
+from concurrent.futures import (
+    as_completed,
+    ProcessPoolExecutor,
+)
+from copy import deepcopy
+from scipy.spatial import distance, KDTree
+from tqdm import tqdm
+from zipfile import ZipFile
+
+import networkx as nx
+import numpy as np
+import os
+import pandas as pd
+
+from segmentation_skeleton_metrics.data_handling.graph_loading import LabelHandler
+from segmentation_skeleton_metrics import split_detection
+from segmentation_skeleton_metrics.utils import (
+    graph_util as gutil,
+    img_util,
+    swc_util,
+    util,
+)
+
+
+class SkeletonMetric:
+    """
+    Class that evaluates the quality of a predicted segmentation by comparing
+    the ground truth skeletons to the predicted segmentation mask. The
+    accuracy is then quantified by detecting splits and merges, then computing
+    the following metrics:
+        (1) # Splits
+        (2) # Merges
+        (3) Split Rate
+        (4) Merge Rate
+        (5) Omit Edge Ratio
+        (6) Split Edge Ratio
+        (7) Merged Edge Ratio
+        (8) Edge accuracy
+        (9) Expected Run Length (ERL)
+        (10) Normalized ERL
+    """
+
+    def __init__(
+        self,
+        gt_graphs,
+        fragment_graphs,
+        label_handler,
+        output_dir,
+        anisotropy=(1.0, 1.0, 1.0),
+        save_merges=False,
+        save_fragments=False,
+        verbose=True
+    ):
+        """
+        Instantiates a SkeletonMetric object that evaluates the topological
+        accuracy of a predicted segmentation.
+
+        Parameters
+        ----------
+        gt_graphs : SkeletonGraph
+            ...
+        fragment_graphs ; SkeletonGraph
+            ...
+        label_handler : LabelHandler
+            ...
+        output_dir : str
+            Path to directory wehere results are written.
+        anisotropy : Tuple[float], optional
+            Image to physical coordinate scaling factors applied to SWC files
+            stored at "fragments_pointer". Default is (1.0, 1.0, 1.0).
+        output_dir : str
+            ...
+        save_merges: bool, optional
+            Indication of whether to save fragments with a merge mistake.
+            Default is None.
+        save_fragments : bool, optional
+            Indication of whether to save fragments that project onto each
+            ground truth skeleton. Default is False.
+        verbose : bool, optional
+            Indication of whether to printout updates. Default is True.
+        """
+        # Instance attributes
+        self.anisotropy = anisotropy
+        self.output_dir = output_dir
+        self.save_merges = save_merges
+        self.save_fragments = save_fragments
+        self.verbose = verbose
+
+        # Core data structures
+        self.graphs = gt_graphs
+        self.fragment_graphs = fragment_graphs
+        self.label_handler = label_handler
+
+        self.gt_graphs = deepcopy(self.graphs)
+
+        # Initialize metrics
+        util.mkdir(output_dir)
+        self.init_writers()
+        self.merge_sites = list()
+
+        row_names = list(self.graphs.keys())
+        row_names.sort()
+        col_names = [
+            "SWC Name",
+            "SWC Run Length",
+            "# Splits",
+            "# Merges",
+            "Split Rate",
+            "Merge Rate",
+            "% Split Edges",
+            "% Omit Edges",
+            "% Merged Edges",
+            "Edge Accuracy",
+            "ERL",
+            "Normalized ERL",
+        ]
+        self.metrics = pd.DataFrame(np.nan, index=row_names, columns=col_names)
+        self.metrics["# Merges"] = 0
+        self.metrics["# Splits"] = 0
+        self.metrics["SWC Name"] = self.metrics.index
+
+    def init_writers(self):
+        """
+        Initializes "self.merge_writer" attribute by setting up a directory for
+        output files and creating ZIP files for each graph in "self.graphs".
+        """
+        # Fragments writer
+        if self.save_fragments:
+            # Initialize directory
+            fragments_dir = os.path.join(self.output_dir, "fragments")
+            util.mkdir(fragments_dir, delete=True)
+
+            # ZIP writer
+            self.fragment_writer = dict()
+            for key in self.graphs.keys():
+                zip_path = f"{fragments_dir}/{key}.zip"
+                self.fragment_writer[key] = ZipFile(zip_path, "w")
+                self.graphs[key].to_zipped_swc(self.fragment_writer[key])
+
+        # Merged fragments writer
+        if self.save_merges:
+            zip_path = os.path.join(self.output_dir, "merged_fragments.zip")
+            if os.path.exists(zip_path):
+                os.remove(zip_path)
+            self.merge_writer = ZipFile(zip_path, "a")
+
+    # -- Main Routine --
+    def run(self):
+        """
+        Computes skeleton-based metrics.
+        """
+        if self.verbose:
+            print("\n(3) Evaluation")
+
+        # Compute metrics
+        self.detect_splits()
+        self.detect_merges()
+        self.compute_edge_accuracy()
+        self.compute_erl()
+
+        # Save results
+        prefix = "corrected-" if self.label_handler.use_mapping() else ""
+        path = f"{self.output_dir}/{prefix}results.csv"
+        if self.fragment_graphs is None:
+            self.metrics = self.metrics.drop("# Merges", axis=1)
+            self.metrics = self.metrics.drop("Merge Rate", axis=1)
+        self.metrics.to_csv(path, index=False)
+
+        # Report results
+        path = os.path.join(self.output_dir, f"{prefix}results-overview.txt")
+        util.update_txt(path, "Average Results...")
+        for column_name in self.metrics.columns:
+            if column_name != "SWC Run Length" and column_name != "SWC Name":
+                avg = self.compute_weighted_avg(column_name)
+                util.update_txt(path, f"  {column_name}: {avg:.4f}")
+
+        n_splits = self.metrics["# Splits"].sum()
+        util.update_txt(path, "\nTotal Results...")
+        util.update_txt(path, "  # Splits: " + str(n_splits))
+
+        if self.fragment_graphs is not None:
+            n_merges = self.metrics["# Merges"].sum()
+            util.update_txt(path, "  # Merges: " + str(n_merges))
+
+    # -- Split Detection --
+    def detect_splits(self):
+        """
+        Perform split detection across all graphs, update graph structures,
+        and compute several skeleton metrics.
+        """
+        if self.verbose:
+            pbar = tqdm(total=len(self.graphs), desc="Split Detection")
+
+        with ProcessPoolExecutor(max_workers=4) as executor:
+            # Assign processes
+            pending = dict()
+            for key, graph in self.graphs.items():
+                process = executor.submit(split_detection.run, graph)
+                pending[process] = key
+
+            # Store results
+            for process in as_completed(pending.keys()):
+                # Update graph
+                key = pending.pop(process)
+                graph, n_split_edges = process.result()
+                self.graphs[key] = graph
+
+                # Compute metrics
+                self.compute_split_metrics(key, n_split_edges)
+                if self.verbose:
+                    pbar.update(1)
+
+    def compute_split_metrics(self, key, n_split_edges):
+        # Edge counts
+        n_edges_before = self.graphs[key].graph["n_initial_edges"]
+        n_edges_after = self.graphs[key].number_of_edges()
+        n_edge_missing = n_edges_before - n_edges_after
+
+        # Split statistics
+        n_splits = gutil.count_splits(self.graphs[key])
+        p_omit = 100 * (n_edge_missing + n_split_edges) / n_edges_before
+        p_split = 100 * n_split_edges / n_edges_before
+
+        # Run lengths
+        rl = np.sum(self.graphs[key].run_lengths())
+        gt_rl = self.graphs[key].run_length
+        split_rate = rl / n_splits if n_splits > 0 else np.nan
+
+        # Record metrics
+        self.metrics.at[key, "# Splits"] = n_splits
+        self.metrics.at[key, "Split Rate"] = split_rate
+        self.metrics.at[key, "% Split Edges"] = round(p_split, 2)
+        self.metrics.at[key, "% Omit Edges"] = round(p_omit, 2)
+        self.metrics.at[key, "SWC Run Length"] = round(gt_rl, 2)
+
+    # -- Merge Detection --
+    def detect_merges(self):
+        """
+        Detects merges in the predicted segmentation, then deletes node and
+        edges in "self.graphs" that correspond to a merge.
+        """
+        # Initilizations
+        self.n_merged_edges = {key: 0 for key in self.graphs}
+        self.merged_labels = set()
+
+        # Detect merges by comparing fragment graphs to ground truth graphs
+        if self.fragment_graphs:
+            pbar = tqdm(total=len(self.graphs), desc="Merge Detection")
+            for key, graph in self.graphs.items():
+                if graph.number_of_nodes() > 0:
+                    self.count_merges(key, KDTree(graph.voxels))
+                pbar.update(1)
+            self.process_merge_sites()
+
+        # Detect merges by finding ground truth graphs with common node labels
+        for (key_1, key_2), label in self.detect_merge_conflicts():
+            self.process_merge(key_1, label, -1)
+            self.process_merge(key_2, label, -1)
+
+        for key, label, xyz in self.merged_labels:
+            self.process_merge(key, label, xyz, update_merged_labels=False)
+
+        self.quantify_merges()
+
+    def count_merges(self, key, kdtree):
+        """
+        Counts the number of label merges for a given graph key based on
+        whether the fragment graph corresponding to a label has a node that is
+        more that 40ums away from the nearest point in
+        "kdtree".
+
+        Parameters
+        ----------
+        key : str
+            Unique identifier of graph to detect merges.
+        kdtree : scipy.spatial.KDTree
+            A KD-tree built from voxels in graph corresponding to "key".
+        """
+        # Set fragment ids - change
+        fragment_ids = set()
+        for fragment_id in self.fragment_graphs:
+            fragment_ids.add(util.get_segment_id(fragment_id))
+
+        # Iterate over fragments that intersect with GT graphs
+        for label in self.label_handler.get_node_labels(self.graphs[key]):
+            nodes = self.graphs[key].nodes_with_label(label)
+            if len(nodes) > 60:
+                for label in self.label_handler.get_class(label):
+                    if label in fragment_ids:
+                        self.check_fragment_for_merges(key, label, kdtree)
+
+    def check_fragment_for_merges(self, key, label, kdtree):
+        """
+        Checks whether the fragment corresponding to "label" has a merge
+        mistake. A fragment has a merge mistake if it has a leaf node more
+        than 40μm away from the ground-truth graph corresponding to "key".
+
+        Parameters
+        ----------
+        key : str
+            Unique identifier of graph to detect merges.
+        label : int
+            Label contained in "labels" attribute in the graph corresponding
+            to "key".
+        kdtree : scipy.spatial.KDTree
+            KD-tree built from voxels in graph corresponding to "key".
+        """
+        for fragment_graph in self.find_graph_from_label(label):
+            if fragment_graph.run_length < 10 ** 6:
+                # Search for leaf far from ground truth
+                visited = set()
+                for leaf in gutil.get_leafs(fragment_graph):
+                    voxel = fragment_graph.voxels[leaf]
+                    gt_voxel = util.kdtree_query(kdtree, voxel)
+                    if self.physical_dist(gt_voxel, voxel) > 40:
+                        self.find_merge_site(
+                            key, kdtree, fragment_graph, leaf, visited
+                        )
+
+                # Save fragment (if applicable)
+                if self.save_fragments:
+                    gutil.write_graph(
+                        fragment_graph, self.fragment_writer[key]
+                    )
+            else:
+                segment_id = util.get_segment_id(fragment_graph.filename)
+                run_length = fragment_graph.run_length
+                self.merged_labels.add((key, segment_id, -1))
+                print(
+                    f"Skipping {segment_id} - run_length={run_length}"
+                )
+
+    def find_merge_site(self, key, kdtree, fragment_graph, source, visited):
+        for _, node in nx.dfs_edges(fragment_graph, source=source):
+            if node not in visited:
+                # Find closest point in ground truth
+                visited.add(node)
+                voxel = fragment_graph.voxels[node]
+                gt_voxel = util.kdtree_query(kdtree, voxel)
+                if self.physical_dist(gt_voxel, voxel) < 3.5:
+                    # Local search
+                    node = self.branch_search(fragment_graph, kdtree, node)
+                    voxel = fragment_graph.voxels[node]
+
+                    # Log merge mistake
+                    if self.is_valid_merge(fragment_graph, kdtree, node):
+                        filename = fragment_graph.filename
+                        segment_id = util.get_segment_id(filename)
+                        xyz = img_util.to_physical(voxel, self.anisotropy)
+                        self.merged_labels.add((key, segment_id, xyz))
+                        self.merge_sites.append(
+                            {
+                                "Segment_ID": segment_id,
+                                "GroundTruth_ID": key,
+                                "Voxel": tuple([int(t) for t in voxel]),
+                                "World": tuple(
+                                    [float(round(t, 2)) for t in xyz]
+                                ),
+                            }
+                        )
+
+                        # Save merged fragment (if applicable)
+                        if self.save_merges:
+                            gutil.write_graph(
+                                fragment_graph, self.merge_writer
+                            )
+                            gutil.write_graph(
+                                self.gt_graphs[key], self.merge_writer
+                            )
+                        return None
+
+    def is_valid_merge(self, graph, kdtree, root):
+        n_hits = 0
+        queue = list([(root, 0)])
+        visited = set({root})
+        while queue:
+            # Visit node
+            i, d_i = queue.pop()
+            voxel_i = graph.voxels[i]
+            gt_voxel = util.kdtree_query(kdtree, voxel_i)
+            if self.physical_dist(gt_voxel, voxel_i) < 5:
+                n_hits += 1
+
+            # Check whether to break
+            if n_hits > 16:
+                break
+
+            # Update queue
+            for j in graph.neighbors(i):
+                voxel_j = graph.voxels[j]
+                d_j = d_i + self.physical_dist(voxel_i, voxel_j)
+                if j not in visited and d_j < 30:
+                    queue.append((j, d_j))
+                    visited.add(j)
+        return True if n_hits > 16 else False
+
+    def process_merge_sites(self):
+        if self.merge_sites:
+            # Remove duplicates
+            idxs = set()
+            pts = [s["World"] for s in self.merge_sites]
+            for idx_1, idx_2 in KDTree(pts).query_pairs(40):
+                idxs.add(idx_1)
+            self.merge_sites = pd.DataFrame(self.merge_sites).drop(idxs)
+
+            # Save merge sites
+            if self.save_merges:
+                row_names = list()
+                for i in range(len(self.merge_sites)):
+                    filename = f"merge-{i + 1}.swc"
+                    xyz = self.merge_sites.iloc[i]["World"]
+                    swc_util.to_zipped_point(self.merge_writer, filename, xyz)
+                    row_names.append(filename)
+                self.merge_sites.index = row_names
+                self.merge_writer.close()
+
+            # Update counter
+            for key in self.graphs.keys():
+                idx_mask = self.merge_sites["GroundTruth_ID"] == key
+                n_merges = int(idx_mask.sum())
+                rl = np.sum(self.graphs[key].run_lengths())
+                merge_rate = rl / n_merges if n_merges > 0 else np.nan
+
+                self.metrics.loc[key, "# Merges"] = n_merges
+                self.metrics.loc[key, "Merge Rate"] = merge_rate
+
+            # Save results
+            path = os.path.join(self.output_dir, "merge_sites.csv")
+            self.merge_sites.to_csv(path, index=True)
+
+    def detect_merge_conflicts(self):
+        """
+        Detects pairs of distinct graphs that contain nodes that share the
+        same label.
+
+        Returns
+        -------
+        Set[Tuple[Frozenset[str], int]]
+            Set of merge conflicts, where each entry is a tuple containing:
+            - Frozenset of two graph IDs (the graphs that share a label)
+            - label that is present in both graphs
+        """
+        label_intersections = set()
+        visited = set()
+        for key_1 in self.graphs:
+            for key_2 in self.graphs:
+                keys = frozenset((key_1, key_2))
+                if key_1 != key_2 and keys not in visited:
+                    visited.add(keys)
+                    labels_1 = set(self.graphs[key_1].get_labels())
+                    labels_2 = set(self.graphs[key_2].get_labels())
+                    for label in labels_1.intersection(labels_2):
+                        label_intersections.add((keys, label))
+        return label_intersections
+
+    def process_merge(self, key, label, xyz, update_merged_labels=True):
+        """
+        Once a merge has been detected that corresponds to "key", every
+        node in "self.graphs[key]" with that "label" is
+        deleted.
+
+        Parameters
+        ----------
+        key : str
+            Key associated with the graph to be searched.
+        label : int
+            Label in prediction that is assocatied with a merge.
+        """
+        if label in self.graphs[key].get_labels():
+            # Compute metrics
+            nodes = self.graphs[key].nodes_with_label(label)
+            subgraph = self.graphs[key].subgraph(nodes)
+            self.n_merged_edges[key] += subgraph.number_of_edges()
+
+            # Update self
+            self.graphs[key].remove_nodes_from(nodes)
+            if update_merged_labels:
+                self.merged_labels.add((key, label, -1))
+
+    def quantify_merges(self):
+        """
+        Computes the percentage of merged edges for each graph.
+        """
+        for key in self.graphs:
+            n_initial_edges = self.graphs[key].graph["n_initial_edges"]
+            p = self.n_merged_edges[key] / max(n_initial_edges, 1)
+            self.metrics.loc[key, "% Merged Edges"] = round(100 * p, 2)
+
+    # -- Compute Metrics --
+    def compute_edge_accuracy(self):
+        """
+        Computes the edge accuracy of each self.graph.
+        """
+        for key in self.graphs:
+            p_omit = self.metrics.loc[key, "% Omit Edges"]
+            p_merged = self.metrics.loc[key, "% Merged Edges"]
+            edge_accuracy = round(100 - p_omit - p_merged, 2)
+            self.metrics.loc[key, "Edge Accuracy"] = edge_accuracy
+
+    def compute_erl(self):
+        """
+        Computes the expected run length (ERL) of each graph.
+        """
+        total_run_length = 0
+        for key in self.graphs:
+            run_length = self.graphs[key].run_length
+            run_lengths = self.graphs[key].run_lengths()
+            total_run_length += run_length
+            wgt = run_lengths / max(np.sum(run_lengths), 1)
+
+            erl = np.sum(wgt * run_lengths)
+            n_erl = round(erl / max(run_length, 1), 4)
+            self.metrics.loc[key, "ERL"] = round(erl, 2)
+            self.metrics.loc[key, "Normalized ERL"] = n_erl
+
+    def compute_weighted_avg(self, column_name):
+        # Extract values
+        values = self.metrics[column_name]
+        weights = self.metrics["SWC Run Length"]
+
+        # Ignore NaNs
+        mask = values.notna() & weights.notna()
+        values = values[mask]
+        weights = weights[mask]
+
+        # Compute weighted mean
+        if weights.sum() == 0:
+            return float("nan")
+        else:
+            return (values * weights).sum() / weights.sum()
+
+    # -- Helpers --
+    def branch_search(self, graph, kdtree, root, radius=100):
+        """
+        Searches for a branching node within distance "radius" from the given
+        root node.
+
+        Parameters
+        ----------
+        graph : networkx.Graph
+            Graph to be searched.
+        kdtree : scipy.spatial.KDTree
+            KDTree containing voxel coordinates from a ground truth tracing.
+        root : int
+            Root of search.
+        radius : float, optional
+            Distance to search from root. Default is 100.
+
+        Returns
+        -------
+        int
+            Root node or closest branching node within distance "radius".
+        """
+        queue = list([(root, 0)])
+        visited = set({root})
+        while queue:
+            # Visit node
+            i, d_i = queue.pop()
+            voxel_i = graph.voxels[i]
+            if graph.degree[i] > 2:
+                gt_voxel = util.kdtree_query(kdtree, voxel_i)
+                if self.physical_dist(gt_voxel, voxel_i) < 16:
+                    return i
+
+            # Update queue
+            for j in graph.neighbors(i):
+                voxel_j = graph.voxels[j]
+                d_j = d_i + self.physical_dist(voxel_i, voxel_j)
+                if j not in visited and d_j < radius:
+                    queue.append((j, d_j))
+                    visited.add(j)
+        return root
+
+    def find_graph_from_label(self, label):
+        graphs = list()
+        for key in self.fragment_graphs:
+            if label == util.get_segment_id(key):
+                graphs.append(self.fragment_graphs[key])
+        return graphs
+
+    def physical_dist(self, voxel1, voxel2):
+        """
+        Computes the physical distance between the given voxel coordinates.
+
+        Parameters
+        ----------
+        voxel1 : Tuple[int]
+            Voxel coordinate.
+        voxel2 : Tuple[int]
+            Voxel coordinate.
+
+        Returns
+        -------
+        float
+            Physical distance between the given voxel coordinates.
+        """
+        xyz_1 = img_util.to_physical(voxel1, self.anisotropy)
+        xyz_2 = img_util.to_physical(voxel2, self.anisotropy)
+        return distance.euclidean(xyz_1, xyz_2)
+
+    def to_local_voxels(self, key, i, offset):
+        voxel = np.array(self.graphs[key].voxels[i])
+        offset = np.array(offset)
+        return tuple(voxel - offset)