# -*- coding: utf-8 -*-
"""
Created on Wed Dec 21 19:00:00 2022

@author: Anna Grim
@email: anna.grim@alleninstitute.org

"""

from concurrent.futures import (
    ProcessPoolExecutor,
    ThreadPoolExecutor,
    as_completed,
)
from time import time

import networkx as nx
import numpy as np
import tensorstore as ts
from scipy.spatial import KDTree

from segmentation_skeleton_metrics import (
    graph_utils as gutils,
    merge_detection,
    split_detection,
    swc_utils,
    utils,
)
from segmentation_skeleton_metrics.swc_utils import save, to_graph

MERGE_DIST_THRESHOLD = 25


class SkeletonMetric:
    """
    Class that evaluates the quality of a predicted segmentation by comparing
    the ground truth skeletons to the predicted segmentation mask. The
    accuracy is then quantified by detecting splits and merges, then computing
    the following metrics:
        (1) Number of splits
        (2) Number of merges
        (3) Percentage of omit edges
        (4) Percentage of merged edges
        (5) Edge accuracy
        (6) Expected Run Length (ERL)

    """

    def __init__(
        self,
        pred_labels,
        target_swc_paths,
        anisotropy=[1.0, 1.0, 1.0],
        connections_path=None,
        ignore_boundary_mistakes=False,
        output_dir=None,
        valid_labels=None,
        write_sites=False,
    ):
        """
        Constructs skeleton metric object that evaluates the quality of a
        predicted segmentation.

        Parameters
        ----------
        pred_labels : numpy.ndarray or tensorstore.TensorStore
            Predicted segmentation mask.
        target_swc_paths : list[str]
            List of paths to swc files where each file corresponds to a
            neuron in the ground truth.
        anisotropy : list[float], optional
            Image to real-world coordinates scaling factors applied to swc
            files. The default is [1.0, 1.0, 1.0]
        connections_path : list[tuple]
            Path to a txt file containing pairs of swc keys from the prediction
            that were predicted to be connected.
        ignore_boundary_mistakes : bool, optional
            Indication of whether to ignore mistakes near boundary of bounding
            box. The default is False.
        output_dir : str, optional
            Path to directory that each mistake site is written to. The default
            is None.
        valid_labels : set
            ...
        write_sites, : bool, optional
            Indication of whether to write mistake sites to an swc file. The
            default is False.

        Returns
        -------
        None.

        """
        # Store options
        self.anisotropy = anisotropy
        self.ignore_boundary_mistakes = ignore_boundary_mistakes
        self.output_dir = output_dir
        self.write_sites = write_sites

        # Labels
        assert type(valid_labels) is set if valid_labels != None else True
        self.label_mask = pred_labels
        self.valid_labels = valid_labels
        self.init_label_map(connections_path)

        # Build Graphs
        self.graphs = self.init_graphs(target_swc_paths, anisotropy)
        self.init_node_labels()
        self.init_node_labels_upd()

    # -- Initialize and Label Graphs --   
    def init_label_map(self, path):
        if path:
            assert self.valid_labels is not None, "Must provide valid labels!"
            self.label_map = utils.init_label_map(path, self.valid_labels)
        else:
            self.label_map = None

    def init_graphs(self, paths, anisotropy):
        """
        Initializes "self.graphs" by iterating over "paths" which
        correspond to neurons in the ground truth.

        Parameters
        ----------
        paths : list[str]
            List of paths to swc files which correspond to neurons in the
            ground truth.
        anisotropy : list[float]
            Image to real-world coordinates scaling factors applied to swc
            files.

        Returns
        -------
        None

        """
        graphs = dict()
        for path in paths:
            key = utils.get_id(path)
            graphs[key] = to_graph(path, anisotropy=anisotropy)
        return graphs

    def init_node_labels(self):
        """
        Initializes "self.graphs" by copying each graph in
        "self.graphs", then labels each node with the label in
        "self.label_mask" that coincides with it.

        Parameters
        ----------
        None

        Returns
        -------
        None

        """
        # Assign processes
        t0 = time()
<<<<<<< HEAD
        self.key_to_label_to_nodes = dict()  # {id: {label: nodes}}
        for key, graph in self.graphs.items():
            self.key_to_label_to_nodes[key] = self.label_nodes(graph)

        t, unit = utils.time_writer(time() - t0)
        print(f"\nRuntime: {round(t, 2)} {unit}\n")

    def init_node_labels_upd(self):
        """
        Initializes "self.graphs" by copying each graph in
        "self.graphs", then labels each node with the label in
        "self.label_mask" that coincides with it.

        Parameters
        ----------
        None

        Returns
        -------
        None

        """
        # Assign processes
        print("Update -- Labelling Graphs...")
        t0 = time()
        self.key_to_label_to_nodes = dict()  # {id: {label: nodes}}
        with ProcessPoolExecutor() as executor:
            processes = list()
            for key, graph in self.graphs.items():
                print(key)
                processes.append(
                    executor.submit(self.label_nodes, graph, key)
                )

        # Parse results
        self.key_to_label_to_nodes = dict()  # {key: {label: nodes}}
        for cnt, process in enumerate(as_completed(processes)):
            utils.progress_bar(cnt + 1, len(self.graphs))
            key, key_to_label_to_nodes = process.result()
            self.key_to_label_to_nodes[key] = key_to_label_to_nodes

=======
        print("Labelling Graphs...")
        with ProcessPoolExecutor() as executor:
            processes = list()
            for id, graph in self.graphs.items():
                
            
            
            for cnt, (id, graph) in enumerate(self.graphs.items()):
                utils.progress_bar(cnt + 1, len(self.graphs))
                labeled_graph, id_to_label_nodes = self.label_graph(graph)
                self.labeled_graphs[id] = labeled_graph
                self.id_to_label_nodes[id] = id_to_label_nodes

                
                self.labeled_graphs = dict()
        self.id_to_label_nodes = dict()  # {id: {label: nodes}}
        
>>>>>>> 8c2a045c
        t, unit = utils.time_writer(time() - t0)
        print(f"\nRuntime: {round(t, 2)} {unit}\n")

    def label_nodes(self, graph):
        """
        Iterates over nodes in "graph" and stores the label in the predicted
        segmentation mask (i.e. "self.label_mask") which coincides with each
        node as a node-level attribute called "label".

        Parameters
        ----------
        graph : networkx.Graph
            Graph that represents a neuron from the ground truth.

        Returns
        -------
        networkx.Graph
            Updated graph with node-level attributes called "label".

        """
        key_to_label_to_nodes = dict()
        with ThreadPoolExecutor() as executor:
            # Assign threads
            threads = []
            for i in graph.nodes:
                coord = gutils.get_coord(graph, i)
                threads.append(executor.submit(self.get_label, coord, i))

            # Store results
            for thread in as_completed(threads):
                i, label = thread.result()
                graph.nodes[i].update({"label": label})
                if label in key_to_label_to_nodes.keys():
                    key_to_label_to_nodes[label].add(i)
                else:
                    key_to_label_to_nodes[label] = set([i])
        return key_to_label_to_nodes

    def get_label(self, coord, return_node=False):
        """
        Gets label of voxel at "coord".

        Parameters
        ----------
        coord : numpy.ndarray
            Image coordinate of voxel to be read.

        Returns
        -------
        int
           Label of voxel at "coord".

        """
        label = self.read_label(coord)
        if return_node:
            return return_node, self.validate(label)
        else:
            return self.validate(label)

    def read_label(self, coord):
        """
        Gets label at image coordinates "coord".

        Parameters
        ----------
        coord : tuple[int]
            Coordinates that indexes into "self.label_mask".

        Returns
        -------
        int
           Label at image coordinates "coord".

        """
        if type(self.label_mask) == ts.TensorStore:
            return int(self.label_mask[coord].read().result())
        else:
            return self.label_mask[coord]

    def validate(self, label):
        """
        Validates label by checking whether it is contained in
        "self.valid_labels".

        Parameters
        ----------
        label : int
            Label to be validated.

        Returns
        -------
        int
            There are two possibilities: (1) original label if either "label"
            is contained in "self.valid_labels" or "self.valid_labels" is
            None, or (2) 0 if "label" is not contained in self.valid_labels.

        """
        if self.label_map:
            return self.equivalent_label(label)
        elif self.valid_labels:
            return 0 if label not in self.valid_labels else label
        else:
            return label

    def equivalent_label(self, label):
        """
        Gets the equivalence class label corresponding to "label".

        Parameters
        ----------
        label : int
            Label to be checked.

        Returns
        -------
        label
            Equivalence class label.

        """
        if label in self.label_map.keys():
            return self.label_map[label]
        else:
            return 0

    # -- Evaluation --
    def compute_metrics(self):
        """
        Computes skeleton-based metrics.

        Parameters
        ----------
        None

        Returns
        -------
        ...

        """
        # Split evaluation
        print("Detecting Splits...")
        self.saved_site_cnt = 0
        self.detect_splits()
        self.quantify_splits()

        # Merge evaluation
        print("Detecting Merges...")
        self.saved_site_cnt = 0
        self.detect_merges()
        self.quantify_merges()

        # Compute metrics
        full_results, avg_results = self.compile_results()
        return full_results, avg_results

    def get_labels(self, key):
        """
        Gets the predicted labels that intersect with the target graph
        corresponding to "id".

        Parameters
        ----------
        key : str

        Returns
        -------
        set
            Labels that intersect with the target graph corresponding to "id".
        """
        return set(self.key_to_label_to_nodes[key].keys())

    def zero_nodes(self, key, label):
        """
        Zeros out nodes in "self.graph[key]" in the sense that nodes with label
        "label" are updated to zero.

        Parameters
        ----------
        key : str
            ID of ground truth graph to be updated.
        label : int
            Label that identifies which nodes to have their label updated to
            zero.

        Returns
        -------
        None

        """
        if label in self.key_to_label_to_nodes[key].keys():
            for i in self.key_to_label_to_nodes[key][label]:
                self.graphs[key].nodes[i]["label"] = 0
            del self.key_to_label_to_nodes[key][label]

    def detect_splits(self):
        """
        Detects splits in the predicted segmentation, then deletes node and
        edges in "self.graphs" that correspond to a split.

        Parameters
        ----------
        None

        Returns
        -------
        None

        """
        t0 = time()
        for cnt, (key, graph) in enumerate(self.graphs.items()):
            # Detection
            utils.progress_bar(cnt + 1, len(self.graphs))
            graph = split_detection.run(graph, self.graphs[key])

            # Update predicted graph
            self.graphs[key] = gutils.delete_nodes(graph, 0)
            self.key_to_label_to_nodes[key] = gutils.store_labels(graph)

        # Report runtime
        t, unit = utils.time_writer(time() - t0)
        print(f"\nRuntime: {round(t, 2)} {unit}\n")

    def quantify_splits(self):
        """
        Counts the number of splits, number of omit edges, and percent of omit
        edges for each graph in "self.graphs".

        Parameters
        ----------
        None

        Returns
        -------
        None

        """
        self.split_cnts = dict()
        self.omit_cnts = dict()
        self.omit_percents = dict()
        for key in self.graphs.keys():
            n_pred_edges = self.graphs[key].number_of_edges()
            n_target_edges = self.graphs[key].graph["initial_number_of_edges"]

            self.split_cnts[key] = gutils.count_splits(self.graphs[key])
            self.omit_cnts[key] = n_target_edges - n_pred_edges
            self.omit_percents[key] = 1 - n_pred_edges / n_target_edges

    def detect_merges(self):
        """
        Detects merges in the predicted segmentation, then deletes node and
        edges in "self.graphs" that correspond to a merge.

        Parameters
        ----------
        None

        Returns
        -------
        None

        """
        # Initilizations
        self.merge_cnts = self.init_counter()
        self.merged_cnts = self.init_counter()
        self.merged_percents = self.init_counter()

        # Check potential merge sites
        t0 = time()
        with ProcessPoolExecutor() as executor:
            processes = []
            for keys, label in self.detect_potential_merges():
                key_1, key_2 = tuple(keys)
                processes.append(
                    executor.submit(
                        merge_detection.localize,
                        self.graphs[key_1],
                        self.graphs[key_2],
                        self.key_to_label_to_nodes[key_1][label],
                        self.key_to_label_to_nodes[key_2][label],
                        MERGE_DIST_THRESHOLD,
                        (keys, label),
                    )
                )

            # Compile results
            cnt = 1
            chunk_size = int(len(processes) * 0.02)
            detected_merges = set()
            for i, process in enumerate(as_completed(processes)):
                # Check site
                merge_id, site, d = process.result()
                if d < MERGE_DIST_THRESHOLD:
                    detected_merges.add(merge_id)
                    if self.write_sites:
                        self.save_merge_sites(site[0], site[1], "merge")

                # Report process
                if i >= cnt * chunk_size:
                    utils.progress_bar(i + 1, len(processes))
                    cnt += 1

        # Update graph
        for (key_1, key_2), label in detected_merges:
            self.process_merge(key_1, label)
            self.process_merge(key_2, label)

        # Report Runtime
        t, unit = utils.time_writer(time() - t0)
        print(f"\nRuntime: {round(t, 2)} {unit}\n")

    def detect_potential_merges(self):
        """
        Detects merges between ground truth graphs which are considered to be
        potential merge sites.

        Parameters
        ----------
        None

        Returns
        -------
        set
            Set of tuples containing a tuple of graph keys and common label
            between the graphs.

        """
        return merge_detection.find_sites(self.graphs, self.get_labels)

    def near_bdd(self, xyz):
        """
        Determines whether "xyz" is near the boundary of the image.

        Parameters
        ----------
        xyz : numpy.ndarray
            xyz coordinate to be checked

        Returns
        -------
        bool
            Indication of whether "xyz" is near the boundary of the image.

        """
        near_bdd_bool = False
        if self.ignore_boundary_mistakes:
            mask_shape = self.label_mask.shape
            above = [xyz[i] >= mask_shape[i] - 32 for i in range(3)]
            below = [xyz[i] < 32 for i in range(3)]
            near_bdd_bool = True if any(above) or any(below) else False
        return near_bdd_bool

    def init_counter(self):
        """
        Initializes a dictionary that is used to count the number of merge
        type mistakes for each pred_graph.

        Parameters
        ----------
        None

        Returns
        -------
        dict
            Dictionary used to count number of merge type mistakes.

        """
        counter = dict()
        for key in self.graphs.keys():
            counter[key] = 0
        return counter

    def init_tracker(self):
        tracker = dict()
        for key in self.graphs.keys():
            tracker[key] = set()
        return tracker

    def process_merge(self, id, label):
        """
        Once a merge has been detected that corresponds to "id", every
        node in "self.graphs[key]" with that "label" is
        deleted.

        Parameters
        ----------
        str
            Key associated with the graph to be searched.
        int
            Label in prediction that is assocatied with a merge.

        Returns
        -------
        None

        """
        graph = self.graphs[key].copy()
        graph, merged_cnt = gutils.delete_nodes(graph, label, return_cnt=True)
        self.graphs[key] = graph
        self.merged_cnts[key] += merged_cnt
        self.merge_cnts[key] += 1

    def quantify_merges(self):
        """
        Computes the percentage of merged edges for each graph.

        Parameters
        ----------
        None

        Returns
        -------
        None

        """
        self.merged_percents = dict()
        for key in self.graphs.keys():
            n_edges = self.graphs[key].number_of_edges()
            percent = self.merged_cnts[key] / n_edges
            self.merged_percents[key] = percent

    def compile_results(self):
        """
        Compiles a dictionary containing the metrics computed by this module.

        Parameters
        ----------
        None

        Returns
        -------
        dict
            Dictionary where the keys are keys and the values are the
            result of computing each metric for the corresponding graphs.
        dict
            Dictionary where the keys are names of metrics computed by this
            module and values are the averaged result over all keys.

        """
        # Compute remaining metrics
        self.compute_edge_accuracy()
        self.compute_erl()

        # Summarize results
        keys, results = self.generate_full_results()
        avg_results = self.generate_avg_results()

        # Reformat full results
        full_results = dict()
        for i, key in enumerate(keys):
            full_results[key] = dict(
                [(key, results[key][i]) for key in results.keys()]
            )

        return full_results, avg_results

    def generate_full_results(self):
        """
        Generates a report by creating a list of the results for each metric.
        Each item in this list corresponds to a graph in self.graphs and
        this list is ordered with respect to "keys".

        Parameters
        ----------
        None

        Results
        -------
        list[str]
            Specifies the ordering of results for each value in "stats".
        dict
            Dictionary where the keys are metrics and values are the result of
            computing that metric for each graph in self.graphs.

        """
        keys = list(self.graphs.keys())
        keys.sort()
        stats = {
            "# splits": generate_result(keys, self.split_cnts),
            "# merges": generate_result(keys, self.merge_cnts),
            "% omit": generate_result(keys, self.omit_percents),
            "% merged": generate_result(keys, self.merged_percents),
            "edge accuracy": generate_result(keys, self.edge_accuracy),
            "erl": generate_result(keys, self.erl),
            "normalized erl": generate_result(keys, self.normalized_erl),
        }
        return keys, stats

    def generate_avg_results(self):
        avg_stats = {
            "# splits": self.avg_result(self.split_cnts),
            "# merges": self.avg_result(self.merge_cnts) / 2,
            "% omit": self.avg_result(self.omit_percents),
            "% merged": self.avg_result(self.merged_percents),
            "edge accuracy": self.avg_result(self.edge_accuracy),
            "erl": self.avg_result(self.erl),
            "normalized erl": self.avg_result(self.normalized_erl),
        }
        return avg_stats

    def avg_result(self, stats):
        result = []
        wgts = []
        for key, wgt in self.wgts.items():
            if self.omit_percents[key] < 1:
                result.append(stats[key])
                wgts.append(wgt)
        return np.average(result, weights=wgts)

    def compute_edge_accuracy(self):
        """
        Computes the edge accuracy of each self.graph.

        Parameters
        ----------
        None

        Returns
        -------
        None

        """
        self.edge_accuracy = dict()
        for key in self.graphs.keys():
            omit_percent = self.omit_percents[key]
            merged_percent = self.merged_percents[key]
            self.edge_accuracy[key] = 1 - omit_percent - merged_percent

    def compute_erl(self):
        """
        Computes the expected run length (ERL) of each graph.

        Parameters
        ----------
        None

        Returns
        -------
        None

        """
        self.erl = dict()
        self.normalized_erl = dict()
        self.wgts = dict()
        total_run_length = 0
        for key in self.graphs.keys():
            run_length = self.graphs[key].graph["initial_run_length"]
            run_lengths = gutils.compute_run_lengths(self.graphs[key])
            wgt = run_lengths / max(np.sum(run_lengths), 1)

            self.erl[key] = np.sum(wgt * run_lengths)
            self.normalized_erl[key] = self.erl[key] / run_length

            self.wgts[key] = run_length
            total_run_length += run_length

        for key in self.graphs.keys():
            self.wgts[key] = self.wgts[key] / total_run_length

    def list_metrics(self):
        """
        Lists metrics that are computed by this module.

        Parameters
        ----------
        None

        Returns
        -------
        list[str]
            Metrics computed by this module.

        """
        metrics = [
            "# splits",
            "# merges",
            "% omit",
            "% merged",
            "edge accuracy",
            "erl",
            "normalized erl",
        ]
        return metrics

    def save_merge_sites(self, xyz_1, xyz_2, mistake_type):
        self.saved_site_cnt += 1
        xyz_1 = utils.to_world(xyz_1, self.anisotropy)
        xyz_2 = utils.to_world(xyz_2, self.anisotropy)
        color = "0.0 1.0 0.0" if mistake_type == "split" else "0.0 0.0 1.0"
        path = f"{self.output_dir}/{mistake_type}-{self.saved_site_cnt}.swc"
        save(path, xyz_1, xyz_2, color=color)


# -- utils --
def generate_result(keys, stats):
    """
    Reorders items in "stats" with respect to the order defined by "keys".

    Parameters
    ----------
    keys : list[str]
        List of all "keys" of graphs in "self.graphs".
    stats : dict
        Dictionary where the keys are "keys" and values are the result
        of computing some metrics.

    Returns
    -------
    list
        Reorded items in "stats" with respect to the order defined by
        "keys".

    """
    return [stats[key] for key in keys]
<|MERGE_RESOLUTION|>--- conflicted
+++ resolved
@@ -1,833 +1,813 @@
-# -*- coding: utf-8 -*-
-"""
-Created on Wed Dec 21 19:00:00 2022
-
-@author: Anna Grim
-@email: anna.grim@alleninstitute.org
-
-"""
-
-from concurrent.futures import (
-    ProcessPoolExecutor,
-    ThreadPoolExecutor,
-    as_completed,
-)
-from time import time
-
-import networkx as nx
-import numpy as np
-import tensorstore as ts
-from scipy.spatial import KDTree
-
-from segmentation_skeleton_metrics import (
-    graph_utils as gutils,
-    merge_detection,
-    split_detection,
-    swc_utils,
-    utils,
-)
-from segmentation_skeleton_metrics.swc_utils import save, to_graph
-
-MERGE_DIST_THRESHOLD = 25
-
-
-class SkeletonMetric:
-    """
-    Class that evaluates the quality of a predicted segmentation by comparing
-    the ground truth skeletons to the predicted segmentation mask. The
-    accuracy is then quantified by detecting splits and merges, then computing
-    the following metrics:
-        (1) Number of splits
-        (2) Number of merges
-        (3) Percentage of omit edges
-        (4) Percentage of merged edges
-        (5) Edge accuracy
-        (6) Expected Run Length (ERL)
-
-    """
-
-    def __init__(
-        self,
-        pred_labels,
-        target_swc_paths,
-        anisotropy=[1.0, 1.0, 1.0],
-        connections_path=None,
-        ignore_boundary_mistakes=False,
-        output_dir=None,
-        valid_labels=None,
-        write_sites=False,
-    ):
-        """
-        Constructs skeleton metric object that evaluates the quality of a
-        predicted segmentation.
-
-        Parameters
-        ----------
-        pred_labels : numpy.ndarray or tensorstore.TensorStore
-            Predicted segmentation mask.
-        target_swc_paths : list[str]
-            List of paths to swc files where each file corresponds to a
-            neuron in the ground truth.
-        anisotropy : list[float], optional
-            Image to real-world coordinates scaling factors applied to swc
-            files. The default is [1.0, 1.0, 1.0]
-        connections_path : list[tuple]
-            Path to a txt file containing pairs of swc keys from the prediction
-            that were predicted to be connected.
-        ignore_boundary_mistakes : bool, optional
-            Indication of whether to ignore mistakes near boundary of bounding
-            box. The default is False.
-        output_dir : str, optional
-            Path to directory that each mistake site is written to. The default
-            is None.
-        valid_labels : set
-            ...
-        write_sites, : bool, optional
-            Indication of whether to write mistake sites to an swc file. The
-            default is False.
-
-        Returns
-        -------
-        None.
-
-        """
-        # Store options
-        self.anisotropy = anisotropy
-        self.ignore_boundary_mistakes = ignore_boundary_mistakes
-        self.output_dir = output_dir
-        self.write_sites = write_sites
-
-        # Labels
-        assert type(valid_labels) is set if valid_labels != None else True
-        self.label_mask = pred_labels
-        self.valid_labels = valid_labels
-        self.init_label_map(connections_path)
-
-        # Build Graphs
-        self.graphs = self.init_graphs(target_swc_paths, anisotropy)
-        self.init_node_labels()
-        self.init_node_labels_upd()
-
-    # -- Initialize and Label Graphs --   
-    def init_label_map(self, path):
-        if path:
-            assert self.valid_labels is not None, "Must provide valid labels!"
-            self.label_map = utils.init_label_map(path, self.valid_labels)
-        else:
-            self.label_map = None
-
-    def init_graphs(self, paths, anisotropy):
-        """
-        Initializes "self.graphs" by iterating over "paths" which
-        correspond to neurons in the ground truth.
-
-        Parameters
-        ----------
-        paths : list[str]
-            List of paths to swc files which correspond to neurons in the
-            ground truth.
-        anisotropy : list[float]
-            Image to real-world coordinates scaling factors applied to swc
-            files.
-
-        Returns
-        -------
-        None
-
-        """
-        graphs = dict()
-        for path in paths:
-            key = utils.get_id(path)
-            graphs[key] = to_graph(path, anisotropy=anisotropy)
-        return graphs
-
-    def init_node_labels(self):
-        """
-        Initializes "self.graphs" by copying each graph in
-        "self.graphs", then labels each node with the label in
-        "self.label_mask" that coincides with it.
-
-        Parameters
-        ----------
-        None
-
-        Returns
-        -------
-        None
-
-        """
-        # Assign processes
-        t0 = time()
-<<<<<<< HEAD
-        self.key_to_label_to_nodes = dict()  # {id: {label: nodes}}
-        for key, graph in self.graphs.items():
-            self.key_to_label_to_nodes[key] = self.label_nodes(graph)
-
-        t, unit = utils.time_writer(time() - t0)
-        print(f"\nRuntime: {round(t, 2)} {unit}\n")
-
-    def init_node_labels_upd(self):
-        """
-        Initializes "self.graphs" by copying each graph in
-        "self.graphs", then labels each node with the label in
-        "self.label_mask" that coincides with it.
-
-        Parameters
-        ----------
-        None
-
-        Returns
-        -------
-        None
-
-        """
-        # Assign processes
-        print("Update -- Labelling Graphs...")
-        t0 = time()
-        self.key_to_label_to_nodes = dict()  # {id: {label: nodes}}
-        with ProcessPoolExecutor() as executor:
-            processes = list()
-            for key, graph in self.graphs.items():
-                print(key)
-                processes.append(
-                    executor.submit(self.label_nodes, graph, key)
-                )
-
-        # Parse results
-        self.key_to_label_to_nodes = dict()  # {key: {label: nodes}}
-        for cnt, process in enumerate(as_completed(processes)):
-            utils.progress_bar(cnt + 1, len(self.graphs))
-            key, key_to_label_to_nodes = process.result()
-            self.key_to_label_to_nodes[key] = key_to_label_to_nodes
-
-=======
-        print("Labelling Graphs...")
-        with ProcessPoolExecutor() as executor:
-            processes = list()
-            for id, graph in self.graphs.items():
-                
-            
-            
-            for cnt, (id, graph) in enumerate(self.graphs.items()):
-                utils.progress_bar(cnt + 1, len(self.graphs))
-                labeled_graph, id_to_label_nodes = self.label_graph(graph)
-                self.labeled_graphs[id] = labeled_graph
-                self.id_to_label_nodes[id] = id_to_label_nodes
-
-                
-                self.labeled_graphs = dict()
-        self.id_to_label_nodes = dict()  # {id: {label: nodes}}
-        
->>>>>>> 8c2a045c
-        t, unit = utils.time_writer(time() - t0)
-        print(f"\nRuntime: {round(t, 2)} {unit}\n")
-
-    def label_nodes(self, graph):
-        """
-        Iterates over nodes in "graph" and stores the label in the predicted
-        segmentation mask (i.e. "self.label_mask") which coincides with each
-        node as a node-level attribute called "label".
-
-        Parameters
-        ----------
-        graph : networkx.Graph
-            Graph that represents a neuron from the ground truth.
-
-        Returns
-        -------
-        networkx.Graph
-            Updated graph with node-level attributes called "label".
-
-        """
-        key_to_label_to_nodes = dict()
-        with ThreadPoolExecutor() as executor:
-            # Assign threads
-            threads = []
-            for i in graph.nodes:
-                coord = gutils.get_coord(graph, i)
-                threads.append(executor.submit(self.get_label, coord, i))
-
-            # Store results
-            for thread in as_completed(threads):
-                i, label = thread.result()
-                graph.nodes[i].update({"label": label})
-                if label in key_to_label_to_nodes.keys():
-                    key_to_label_to_nodes[label].add(i)
-                else:
-                    key_to_label_to_nodes[label] = set([i])
-        return key_to_label_to_nodes
-
-    def get_label(self, coord, return_node=False):
-        """
-        Gets label of voxel at "coord".
-
-        Parameters
-        ----------
-        coord : numpy.ndarray
-            Image coordinate of voxel to be read.
-
-        Returns
-        -------
-        int
-           Label of voxel at "coord".
-
-        """
-        label = self.read_label(coord)
-        if return_node:
-            return return_node, self.validate(label)
-        else:
-            return self.validate(label)
-
-    def read_label(self, coord):
-        """
-        Gets label at image coordinates "coord".
-
-        Parameters
-        ----------
-        coord : tuple[int]
-            Coordinates that indexes into "self.label_mask".
-
-        Returns
-        -------
-        int
-           Label at image coordinates "coord".
-
-        """
-        if type(self.label_mask) == ts.TensorStore:
-            return int(self.label_mask[coord].read().result())
-        else:
-            return self.label_mask[coord]
-
-    def validate(self, label):
-        """
-        Validates label by checking whether it is contained in
-        "self.valid_labels".
-
-        Parameters
-        ----------
-        label : int
-            Label to be validated.
-
-        Returns
-        -------
-        int
-            There are two possibilities: (1) original label if either "label"
-            is contained in "self.valid_labels" or "self.valid_labels" is
-            None, or (2) 0 if "label" is not contained in self.valid_labels.
-
-        """
-        if self.label_map:
-            return self.equivalent_label(label)
-        elif self.valid_labels:
-            return 0 if label not in self.valid_labels else label
-        else:
-            return label
-
-    def equivalent_label(self, label):
-        """
-        Gets the equivalence class label corresponding to "label".
-
-        Parameters
-        ----------
-        label : int
-            Label to be checked.
-
-        Returns
-        -------
-        label
-            Equivalence class label.
-
-        """
-        if label in self.label_map.keys():
-            return self.label_map[label]
-        else:
-            return 0
-
-    # -- Evaluation --
-    def compute_metrics(self):
-        """
-        Computes skeleton-based metrics.
-
-        Parameters
-        ----------
-        None
-
-        Returns
-        -------
-        ...
-
-        """
-        # Split evaluation
-        print("Detecting Splits...")
-        self.saved_site_cnt = 0
-        self.detect_splits()
-        self.quantify_splits()
-
-        # Merge evaluation
-        print("Detecting Merges...")
-        self.saved_site_cnt = 0
-        self.detect_merges()
-        self.quantify_merges()
-
-        # Compute metrics
-        full_results, avg_results = self.compile_results()
-        return full_results, avg_results
-
-    def get_labels(self, key):
-        """
-        Gets the predicted labels that intersect with the target graph
-        corresponding to "id".
-
-        Parameters
-        ----------
-        key : str
-
-        Returns
-        -------
-        set
-            Labels that intersect with the target graph corresponding to "id".
-        """
-        return set(self.key_to_label_to_nodes[key].keys())
-
-    def zero_nodes(self, key, label):
-        """
-        Zeros out nodes in "self.graph[key]" in the sense that nodes with label
-        "label" are updated to zero.
-
-        Parameters
-        ----------
-        key : str
-            ID of ground truth graph to be updated.
-        label : int
-            Label that identifies which nodes to have their label updated to
-            zero.
-
-        Returns
-        -------
-        None
-
-        """
-        if label in self.key_to_label_to_nodes[key].keys():
-            for i in self.key_to_label_to_nodes[key][label]:
-                self.graphs[key].nodes[i]["label"] = 0
-            del self.key_to_label_to_nodes[key][label]
-
-    def detect_splits(self):
-        """
-        Detects splits in the predicted segmentation, then deletes node and
-        edges in "self.graphs" that correspond to a split.
-
-        Parameters
-        ----------
-        None
-
-        Returns
-        -------
-        None
-
-        """
-        t0 = time()
-        for cnt, (key, graph) in enumerate(self.graphs.items()):
-            # Detection
-            utils.progress_bar(cnt + 1, len(self.graphs))
-            graph = split_detection.run(graph, self.graphs[key])
-
-            # Update predicted graph
-            self.graphs[key] = gutils.delete_nodes(graph, 0)
-            self.key_to_label_to_nodes[key] = gutils.store_labels(graph)
-
-        # Report runtime
-        t, unit = utils.time_writer(time() - t0)
-        print(f"\nRuntime: {round(t, 2)} {unit}\n")
-
-    def quantify_splits(self):
-        """
-        Counts the number of splits, number of omit edges, and percent of omit
-        edges for each graph in "self.graphs".
-
-        Parameters
-        ----------
-        None
-
-        Returns
-        -------
-        None
-
-        """
-        self.split_cnts = dict()
-        self.omit_cnts = dict()
-        self.omit_percents = dict()
-        for key in self.graphs.keys():
-            n_pred_edges = self.graphs[key].number_of_edges()
-            n_target_edges = self.graphs[key].graph["initial_number_of_edges"]
-
-            self.split_cnts[key] = gutils.count_splits(self.graphs[key])
-            self.omit_cnts[key] = n_target_edges - n_pred_edges
-            self.omit_percents[key] = 1 - n_pred_edges / n_target_edges
-
-    def detect_merges(self):
-        """
-        Detects merges in the predicted segmentation, then deletes node and
-        edges in "self.graphs" that correspond to a merge.
-
-        Parameters
-        ----------
-        None
-
-        Returns
-        -------
-        None
-
-        """
-        # Initilizations
-        self.merge_cnts = self.init_counter()
-        self.merged_cnts = self.init_counter()
-        self.merged_percents = self.init_counter()
-
-        # Check potential merge sites
-        t0 = time()
-        with ProcessPoolExecutor() as executor:
-            processes = []
-            for keys, label in self.detect_potential_merges():
-                key_1, key_2 = tuple(keys)
-                processes.append(
-                    executor.submit(
-                        merge_detection.localize,
-                        self.graphs[key_1],
-                        self.graphs[key_2],
-                        self.key_to_label_to_nodes[key_1][label],
-                        self.key_to_label_to_nodes[key_2][label],
-                        MERGE_DIST_THRESHOLD,
-                        (keys, label),
-                    )
-                )
-
-            # Compile results
-            cnt = 1
-            chunk_size = int(len(processes) * 0.02)
-            detected_merges = set()
-            for i, process in enumerate(as_completed(processes)):
-                # Check site
-                merge_id, site, d = process.result()
-                if d < MERGE_DIST_THRESHOLD:
-                    detected_merges.add(merge_id)
-                    if self.write_sites:
-                        self.save_merge_sites(site[0], site[1], "merge")
-
-                # Report process
-                if i >= cnt * chunk_size:
-                    utils.progress_bar(i + 1, len(processes))
-                    cnt += 1
-
-        # Update graph
-        for (key_1, key_2), label in detected_merges:
-            self.process_merge(key_1, label)
-            self.process_merge(key_2, label)
-
-        # Report Runtime
-        t, unit = utils.time_writer(time() - t0)
-        print(f"\nRuntime: {round(t, 2)} {unit}\n")
-
-    def detect_potential_merges(self):
-        """
-        Detects merges between ground truth graphs which are considered to be
-        potential merge sites.
-
-        Parameters
-        ----------
-        None
-
-        Returns
-        -------
-        set
-            Set of tuples containing a tuple of graph keys and common label
-            between the graphs.
-
-        """
-        return merge_detection.find_sites(self.graphs, self.get_labels)
-
-    def near_bdd(self, xyz):
-        """
-        Determines whether "xyz" is near the boundary of the image.
-
-        Parameters
-        ----------
-        xyz : numpy.ndarray
-            xyz coordinate to be checked
-
-        Returns
-        -------
-        bool
-            Indication of whether "xyz" is near the boundary of the image.
-
-        """
-        near_bdd_bool = False
-        if self.ignore_boundary_mistakes:
-            mask_shape = self.label_mask.shape
-            above = [xyz[i] >= mask_shape[i] - 32 for i in range(3)]
-            below = [xyz[i] < 32 for i in range(3)]
-            near_bdd_bool = True if any(above) or any(below) else False
-        return near_bdd_bool
-
-    def init_counter(self):
-        """
-        Initializes a dictionary that is used to count the number of merge
-        type mistakes for each pred_graph.
-
-        Parameters
-        ----------
-        None
-
-        Returns
-        -------
-        dict
-            Dictionary used to count number of merge type mistakes.
-
-        """
-        counter = dict()
-        for key in self.graphs.keys():
-            counter[key] = 0
-        return counter
-
-    def init_tracker(self):
-        tracker = dict()
-        for key in self.graphs.keys():
-            tracker[key] = set()
-        return tracker
-
-    def process_merge(self, id, label):
-        """
-        Once a merge has been detected that corresponds to "id", every
-        node in "self.graphs[key]" with that "label" is
-        deleted.
-
-        Parameters
-        ----------
-        str
-            Key associated with the graph to be searched.
-        int
-            Label in prediction that is assocatied with a merge.
-
-        Returns
-        -------
-        None
-
-        """
-        graph = self.graphs[key].copy()
-        graph, merged_cnt = gutils.delete_nodes(graph, label, return_cnt=True)
-        self.graphs[key] = graph
-        self.merged_cnts[key] += merged_cnt
-        self.merge_cnts[key] += 1
-
-    def quantify_merges(self):
-        """
-        Computes the percentage of merged edges for each graph.
-
-        Parameters
-        ----------
-        None
-
-        Returns
-        -------
-        None
-
-        """
-        self.merged_percents = dict()
-        for key in self.graphs.keys():
-            n_edges = self.graphs[key].number_of_edges()
-            percent = self.merged_cnts[key] / n_edges
-            self.merged_percents[key] = percent
-
-    def compile_results(self):
-        """
-        Compiles a dictionary containing the metrics computed by this module.
-
-        Parameters
-        ----------
-        None
-
-        Returns
-        -------
-        dict
-            Dictionary where the keys are keys and the values are the
-            result of computing each metric for the corresponding graphs.
-        dict
-            Dictionary where the keys are names of metrics computed by this
-            module and values are the averaged result over all keys.
-
-        """
-        # Compute remaining metrics
-        self.compute_edge_accuracy()
-        self.compute_erl()
-
-        # Summarize results
-        keys, results = self.generate_full_results()
-        avg_results = self.generate_avg_results()
-
-        # Reformat full results
-        full_results = dict()
-        for i, key in enumerate(keys):
-            full_results[key] = dict(
-                [(key, results[key][i]) for key in results.keys()]
-            )
-
-        return full_results, avg_results
-
-    def generate_full_results(self):
-        """
-        Generates a report by creating a list of the results for each metric.
-        Each item in this list corresponds to a graph in self.graphs and
-        this list is ordered with respect to "keys".
-
-        Parameters
-        ----------
-        None
-
-        Results
-        -------
-        list[str]
-            Specifies the ordering of results for each value in "stats".
-        dict
-            Dictionary where the keys are metrics and values are the result of
-            computing that metric for each graph in self.graphs.
-
-        """
-        keys = list(self.graphs.keys())
-        keys.sort()
-        stats = {
-            "# splits": generate_result(keys, self.split_cnts),
-            "# merges": generate_result(keys, self.merge_cnts),
-            "% omit": generate_result(keys, self.omit_percents),
-            "% merged": generate_result(keys, self.merged_percents),
-            "edge accuracy": generate_result(keys, self.edge_accuracy),
-            "erl": generate_result(keys, self.erl),
-            "normalized erl": generate_result(keys, self.normalized_erl),
-        }
-        return keys, stats
-
-    def generate_avg_results(self):
-        avg_stats = {
-            "# splits": self.avg_result(self.split_cnts),
-            "# merges": self.avg_result(self.merge_cnts) / 2,
-            "% omit": self.avg_result(self.omit_percents),
-            "% merged": self.avg_result(self.merged_percents),
-            "edge accuracy": self.avg_result(self.edge_accuracy),
-            "erl": self.avg_result(self.erl),
-            "normalized erl": self.avg_result(self.normalized_erl),
-        }
-        return avg_stats
-
-    def avg_result(self, stats):
-        result = []
-        wgts = []
-        for key, wgt in self.wgts.items():
-            if self.omit_percents[key] < 1:
-                result.append(stats[key])
-                wgts.append(wgt)
-        return np.average(result, weights=wgts)
-
-    def compute_edge_accuracy(self):
-        """
-        Computes the edge accuracy of each self.graph.
-
-        Parameters
-        ----------
-        None
-
-        Returns
-        -------
-        None
-
-        """
-        self.edge_accuracy = dict()
-        for key in self.graphs.keys():
-            omit_percent = self.omit_percents[key]
-            merged_percent = self.merged_percents[key]
-            self.edge_accuracy[key] = 1 - omit_percent - merged_percent
-
-    def compute_erl(self):
-        """
-        Computes the expected run length (ERL) of each graph.
-
-        Parameters
-        ----------
-        None
-
-        Returns
-        -------
-        None
-
-        """
-        self.erl = dict()
-        self.normalized_erl = dict()
-        self.wgts = dict()
-        total_run_length = 0
-        for key in self.graphs.keys():
-            run_length = self.graphs[key].graph["initial_run_length"]
-            run_lengths = gutils.compute_run_lengths(self.graphs[key])
-            wgt = run_lengths / max(np.sum(run_lengths), 1)
-
-            self.erl[key] = np.sum(wgt * run_lengths)
-            self.normalized_erl[key] = self.erl[key] / run_length
-
-            self.wgts[key] = run_length
-            total_run_length += run_length
-
-        for key in self.graphs.keys():
-            self.wgts[key] = self.wgts[key] / total_run_length
-
-    def list_metrics(self):
-        """
-        Lists metrics that are computed by this module.
-
-        Parameters
-        ----------
-        None
-
-        Returns
-        -------
-        list[str]
-            Metrics computed by this module.
-
-        """
-        metrics = [
-            "# splits",
-            "# merges",
-            "% omit",
-            "% merged",
-            "edge accuracy",
-            "erl",
-            "normalized erl",
-        ]
-        return metrics
-
-    def save_merge_sites(self, xyz_1, xyz_2, mistake_type):
-        self.saved_site_cnt += 1
-        xyz_1 = utils.to_world(xyz_1, self.anisotropy)
-        xyz_2 = utils.to_world(xyz_2, self.anisotropy)
-        color = "0.0 1.0 0.0" if mistake_type == "split" else "0.0 0.0 1.0"
-        path = f"{self.output_dir}/{mistake_type}-{self.saved_site_cnt}.swc"
-        save(path, xyz_1, xyz_2, color=color)
-
-
-# -- utils --
-def generate_result(keys, stats):
-    """
-    Reorders items in "stats" with respect to the order defined by "keys".
-
-    Parameters
-    ----------
-    keys : list[str]
-        List of all "keys" of graphs in "self.graphs".
-    stats : dict
-        Dictionary where the keys are "keys" and values are the result
-        of computing some metrics.
-
-    Returns
-    -------
-    list
-        Reorded items in "stats" with respect to the order defined by
-        "keys".
-
-    """
-    return [stats[key] for key in keys]
+# -*- coding: utf-8 -*-
+"""
+Created on Wed Dec 21 19:00:00 2022
+
+@author: Anna Grim
+@email: anna.grim@alleninstitute.org
+
+"""
+
+from concurrent.futures import (
+    ProcessPoolExecutor,
+    ThreadPoolExecutor,
+    as_completed,
+)
+from time import time
+
+import networkx as nx
+import numpy as np
+import tensorstore as ts
+from scipy.spatial import KDTree
+
+from segmentation_skeleton_metrics import (
+    graph_utils as gutils,
+    merge_detection,
+    split_detection,
+    swc_utils,
+    utils,
+)
+from segmentation_skeleton_metrics.swc_utils import save, to_graph
+
+MERGE_DIST_THRESHOLD = 25
+
+
+class SkeletonMetric:
+    """
+    Class that evaluates the quality of a predicted segmentation by comparing
+    the ground truth skeletons to the predicted segmentation mask. The
+    accuracy is then quantified by detecting splits and merges, then computing
+    the following metrics:
+        (1) Number of splits
+        (2) Number of merges
+        (3) Percentage of omit edges
+        (4) Percentage of merged edges
+        (5) Edge accuracy
+        (6) Expected Run Length (ERL)
+
+    """
+
+    def __init__(
+        self,
+        pred_labels,
+        target_swc_paths,
+        anisotropy=[1.0, 1.0, 1.0],
+        connections_path=None,
+        ignore_boundary_mistakes=False,
+        output_dir=None,
+        valid_labels=None,
+        write_sites=False,
+    ):
+        """
+        Constructs skeleton metric object that evaluates the quality of a
+        predicted segmentation.
+
+        Parameters
+        ----------
+        pred_labels : numpy.ndarray or tensorstore.TensorStore
+            Predicted segmentation mask.
+        target_swc_paths : list[str]
+            List of paths to swc files where each file corresponds to a
+            neuron in the ground truth.
+        anisotropy : list[float], optional
+            Image to real-world coordinates scaling factors applied to swc
+            files. The default is [1.0, 1.0, 1.0]
+        connections_path : list[tuple]
+            Path to a txt file containing pairs of swc keys from the prediction
+            that were predicted to be connected.
+        ignore_boundary_mistakes : bool, optional
+            Indication of whether to ignore mistakes near boundary of bounding
+            box. The default is False.
+        output_dir : str, optional
+            Path to directory that each mistake site is written to. The default
+            is None.
+        valid_labels : set
+            ...
+        write_sites, : bool, optional
+            Indication of whether to write mistake sites to an swc file. The
+            default is False.
+
+        Returns
+        -------
+        None.
+
+        """
+        # Store options
+        self.anisotropy = anisotropy
+        self.ignore_boundary_mistakes = ignore_boundary_mistakes
+        self.output_dir = output_dir
+        self.write_sites = write_sites
+
+        # Labels
+        assert type(valid_labels) is set if valid_labels != None else True
+        self.label_mask = pred_labels
+        self.valid_labels = valid_labels
+        self.init_label_map(connections_path)
+
+        # Build Graphs
+        self.graphs = self.init_graphs(target_swc_paths, anisotropy)
+        self.init_node_labels()
+        self.init_node_labels_upd()
+
+    # -- Initialize and Label Graphs --   
+    def init_label_map(self, path):
+        if path:
+            assert self.valid_labels is not None, "Must provide valid labels!"
+            self.label_map = utils.init_label_map(path, self.valid_labels)
+        else:
+            self.label_map = None
+
+    def init_graphs(self, paths, anisotropy):
+        """
+        Initializes "self.graphs" by iterating over "paths" which
+        correspond to neurons in the ground truth.
+
+        Parameters
+        ----------
+        paths : list[str]
+            List of paths to swc files which correspond to neurons in the
+            ground truth.
+        anisotropy : list[float]
+            Image to real-world coordinates scaling factors applied to swc
+            files.
+
+        Returns
+        -------
+        None
+
+        """
+        graphs = dict()
+        for path in paths:
+            key = utils.get_id(path)
+            graphs[key] = to_graph(path, anisotropy=anisotropy)
+        return graphs
+
+    def init_node_labels(self):
+        """
+        Initializes "self.graphs" by copying each graph in
+        "self.graphs", then labels each node with the label in
+        "self.label_mask" that coincides with it.
+
+        Parameters
+        ----------
+        None
+
+        Returns
+        -------
+        None
+
+        """
+        # Assign processes
+        t0 = time()
+        self.key_to_label_to_nodes = dict()  # {id: {label: nodes}}
+        for key, graph in self.graphs.items():
+            self.key_to_label_to_nodes[key] = self.label_nodes(graph)
+
+        t, unit = utils.time_writer(time() - t0)
+        print(f"\nRuntime: {round(t, 2)} {unit}\n")
+
+    def init_node_labels_upd(self):
+        """
+        Initializes "self.graphs" by copying each graph in
+        "self.graphs", then labels each node with the label in
+        "self.label_mask" that coincides with it.
+
+        Parameters
+        ----------
+        None
+
+        Returns
+        -------
+        None
+
+        """
+        # Assign processes
+        print("Update -- Labelling Graphs...")
+        t0 = time()
+        self.key_to_label_to_nodes = dict()  # {id: {label: nodes}}
+        with ProcessPoolExecutor() as executor:
+            processes = list()
+            for key, graph in self.graphs.items():
+                print(key)
+                processes.append(
+                    executor.submit(self.label_nodes, graph, key)
+                )
+
+        # Parse results
+        self.key_to_label_to_nodes = dict()  # {key: {label: nodes}}
+        for cnt, process in enumerate(as_completed(processes)):
+            utils.progress_bar(cnt + 1, len(self.graphs))
+            key, key_to_label_to_nodes = process.result()
+            self.key_to_label_to_nodes[key] = key_to_label_to_nodes
+
+        t, unit = utils.time_writer(time() - t0)
+        print(f"\nRuntime: {round(t, 2)} {unit}\n")
+
+    def label_nodes(self, graph):
+        """
+        Iterates over nodes in "graph" and stores the label in the predicted
+        segmentation mask (i.e. "self.label_mask") which coincides with each
+        node as a node-level attribute called "label".
+
+        Parameters
+        ----------
+        graph : networkx.Graph
+            Graph that represents a neuron from the ground truth.
+
+        Returns
+        -------
+        networkx.Graph
+            Updated graph with node-level attributes called "label".
+
+        """
+        key_to_label_to_nodes = dict()
+        with ThreadPoolExecutor() as executor:
+            # Assign threads
+            threads = []
+            for i in graph.nodes:
+                coord = gutils.get_coord(graph, i)
+                threads.append(executor.submit(self.get_label, coord, i))
+
+            # Store results
+            for thread in as_completed(threads):
+                i, label = thread.result()
+                graph.nodes[i].update({"label": label})
+                if label in key_to_label_to_nodes.keys():
+                    key_to_label_to_nodes[label].add(i)
+                else:
+                    key_to_label_to_nodes[label] = set([i])
+        return key_to_label_to_nodes
+
+    def get_label(self, coord, return_node=False):
+        """
+        Gets label of voxel at "coord".
+
+        Parameters
+        ----------
+        coord : numpy.ndarray
+            Image coordinate of voxel to be read.
+
+        Returns
+        -------
+        int
+           Label of voxel at "coord".
+
+        """
+        label = self.read_label(coord)
+        if return_node:
+            return return_node, self.validate(label)
+        else:
+            return self.validate(label)
+
+    def read_label(self, coord):
+        """
+        Gets label at image coordinates "coord".
+
+        Parameters
+        ----------
+        coord : tuple[int]
+            Coordinates that indexes into "self.label_mask".
+
+        Returns
+        -------
+        int
+           Label at image coordinates "coord".
+
+        """
+        if type(self.label_mask) == ts.TensorStore:
+            return int(self.label_mask[coord].read().result())
+        else:
+            return self.label_mask[coord]
+
+    def validate(self, label):
+        """
+        Validates label by checking whether it is contained in
+        "self.valid_labels".
+
+        Parameters
+        ----------
+        label : int
+            Label to be validated.
+
+        Returns
+        -------
+        int
+            There are two possibilities: (1) original label if either "label"
+            is contained in "self.valid_labels" or "self.valid_labels" is
+            None, or (2) 0 if "label" is not contained in self.valid_labels.
+
+        """
+        if self.label_map:
+            return self.equivalent_label(label)
+        elif self.valid_labels:
+            return 0 if label not in self.valid_labels else label
+        else:
+            return label
+
+    def equivalent_label(self, label):
+        """
+        Gets the equivalence class label corresponding to "label".
+
+        Parameters
+        ----------
+        label : int
+            Label to be checked.
+
+        Returns
+        -------
+        label
+            Equivalence class label.
+
+        """
+        if label in self.label_map.keys():
+            return self.label_map[label]
+        else:
+            return 0
+
+    # -- Evaluation --
+    def compute_metrics(self):
+        """
+        Computes skeleton-based metrics.
+
+        Parameters
+        ----------
+        None
+
+        Returns
+        -------
+        ...
+
+        """
+        # Split evaluation
+        print("Detecting Splits...")
+        self.saved_site_cnt = 0
+        self.detect_splits()
+        self.quantify_splits()
+
+        # Merge evaluation
+        print("Detecting Merges...")
+        self.saved_site_cnt = 0
+        self.detect_merges()
+        self.quantify_merges()
+
+        # Compute metrics
+        full_results, avg_results = self.compile_results()
+        return full_results, avg_results
+
+    def get_labels(self, key):
+        """
+        Gets the predicted labels that intersect with the target graph
+        corresponding to "id".
+
+        Parameters
+        ----------
+        key : str
+
+        Returns
+        -------
+        set
+            Labels that intersect with the target graph corresponding to "id".
+        """
+        return set(self.key_to_label_to_nodes[key].keys())
+
+    def zero_nodes(self, key, label):
+        """
+        Zeros out nodes in "self.graph[key]" in the sense that nodes with label
+        "label" are updated to zero.
+
+        Parameters
+        ----------
+        key : str
+            ID of ground truth graph to be updated.
+        label : int
+            Label that identifies which nodes to have their label updated to
+            zero.
+
+        Returns
+        -------
+        None
+
+        """
+        if label in self.key_to_label_to_nodes[key].keys():
+            for i in self.key_to_label_to_nodes[key][label]:
+                self.graphs[key].nodes[i]["label"] = 0
+            del self.key_to_label_to_nodes[key][label]
+
+    def detect_splits(self):
+        """
+        Detects splits in the predicted segmentation, then deletes node and
+        edges in "self.graphs" that correspond to a split.
+
+        Parameters
+        ----------
+        None
+
+        Returns
+        -------
+        None
+
+        """
+        t0 = time()
+        for cnt, (key, graph) in enumerate(self.graphs.items()):
+            # Detection
+            utils.progress_bar(cnt + 1, len(self.graphs))
+            graph = split_detection.run(graph, self.graphs[key])
+
+            # Update predicted graph
+            self.graphs[key] = gutils.delete_nodes(graph, 0)
+            self.key_to_label_to_nodes[key] = gutils.store_labels(graph)
+
+        # Report runtime
+        t, unit = utils.time_writer(time() - t0)
+        print(f"\nRuntime: {round(t, 2)} {unit}\n")
+
+    def quantify_splits(self):
+        """
+        Counts the number of splits, number of omit edges, and percent of omit
+        edges for each graph in "self.graphs".
+
+        Parameters
+        ----------
+        None
+
+        Returns
+        -------
+        None
+
+        """
+        self.split_cnts = dict()
+        self.omit_cnts = dict()
+        self.omit_percents = dict()
+        for key in self.graphs.keys():
+            n_pred_edges = self.graphs[key].number_of_edges()
+            n_target_edges = self.graphs[key].graph["initial_number_of_edges"]
+
+            self.split_cnts[key] = gutils.count_splits(self.graphs[key])
+            self.omit_cnts[key] = n_target_edges - n_pred_edges
+            self.omit_percents[key] = 1 - n_pred_edges / n_target_edges
+
+    def detect_merges(self):
+        """
+        Detects merges in the predicted segmentation, then deletes node and
+        edges in "self.graphs" that correspond to a merge.
+
+        Parameters
+        ----------
+        None
+
+        Returns
+        -------
+        None
+
+        """
+        # Initilizations
+        self.merge_cnts = self.init_counter()
+        self.merged_cnts = self.init_counter()
+        self.merged_percents = self.init_counter()
+
+        # Check potential merge sites
+        t0 = time()
+        with ProcessPoolExecutor() as executor:
+            processes = []
+            for keys, label in self.detect_potential_merges():
+                key_1, key_2 = tuple(keys)
+                processes.append(
+                    executor.submit(
+                        merge_detection.localize,
+                        self.graphs[key_1],
+                        self.graphs[key_2],
+                        self.key_to_label_to_nodes[key_1][label],
+                        self.key_to_label_to_nodes[key_2][label],
+                        MERGE_DIST_THRESHOLD,
+                        (keys, label),
+                    )
+                )
+
+            # Compile results
+            cnt = 1
+            chunk_size = int(len(processes) * 0.02)
+            detected_merges = set()
+            for i, process in enumerate(as_completed(processes)):
+                # Check site
+                merge_id, site, d = process.result()
+                if d < MERGE_DIST_THRESHOLD:
+                    detected_merges.add(merge_id)
+                    if self.write_sites:
+                        self.save_merge_sites(site[0], site[1], "merge")
+
+                # Report process
+                if i >= cnt * chunk_size:
+                    utils.progress_bar(i + 1, len(processes))
+                    cnt += 1
+
+        # Update graph
+        for (key_1, key_2), label in detected_merges:
+            self.process_merge(key_1, label)
+            self.process_merge(key_2, label)
+
+        # Report Runtime
+        t, unit = utils.time_writer(time() - t0)
+        print(f"\nRuntime: {round(t, 2)} {unit}\n")
+
+    def detect_potential_merges(self):
+        """
+        Detects merges between ground truth graphs which are considered to be
+        potential merge sites.
+
+        Parameters
+        ----------
+        None
+
+        Returns
+        -------
+        set
+            Set of tuples containing a tuple of graph keys and common label
+            between the graphs.
+
+        """
+        return merge_detection.find_sites(self.graphs, self.get_labels)
+
+    def near_bdd(self, xyz):
+        """
+        Determines whether "xyz" is near the boundary of the image.
+
+        Parameters
+        ----------
+        xyz : numpy.ndarray
+            xyz coordinate to be checked
+
+        Returns
+        -------
+        bool
+            Indication of whether "xyz" is near the boundary of the image.
+
+        """
+        near_bdd_bool = False
+        if self.ignore_boundary_mistakes:
+            mask_shape = self.label_mask.shape
+            above = [xyz[i] >= mask_shape[i] - 32 for i in range(3)]
+            below = [xyz[i] < 32 for i in range(3)]
+            near_bdd_bool = True if any(above) or any(below) else False
+        return near_bdd_bool
+
+    def init_counter(self):
+        """
+        Initializes a dictionary that is used to count the number of merge
+        type mistakes for each pred_graph.
+
+        Parameters
+        ----------
+        None
+
+        Returns
+        -------
+        dict
+            Dictionary used to count number of merge type mistakes.
+
+        """
+        counter = dict()
+        for key in self.graphs.keys():
+            counter[key] = 0
+        return counter
+
+    def init_tracker(self):
+        tracker = dict()
+        for key in self.graphs.keys():
+            tracker[key] = set()
+        return tracker
+
+    def process_merge(self, id, label):
+        """
+        Once a merge has been detected that corresponds to "id", every
+        node in "self.graphs[key]" with that "label" is
+        deleted.
+
+        Parameters
+        ----------
+        str
+            Key associated with the graph to be searched.
+        int
+            Label in prediction that is assocatied with a merge.
+
+        Returns
+        -------
+        None
+
+        """
+        graph = self.graphs[key].copy()
+        graph, merged_cnt = gutils.delete_nodes(graph, label, return_cnt=True)
+        self.graphs[key] = graph
+        self.merged_cnts[key] += merged_cnt
+        self.merge_cnts[key] += 1
+
+    def quantify_merges(self):
+        """
+        Computes the percentage of merged edges for each graph.
+
+        Parameters
+        ----------
+        None
+
+        Returns
+        -------
+        None
+
+        """
+        self.merged_percents = dict()
+        for key in self.graphs.keys():
+            n_edges = self.graphs[key].number_of_edges()
+            percent = self.merged_cnts[key] / n_edges
+            self.merged_percents[key] = percent
+
+    def compile_results(self):
+        """
+        Compiles a dictionary containing the metrics computed by this module.
+
+        Parameters
+        ----------
+        None
+
+        Returns
+        -------
+        dict
+            Dictionary where the keys are keys and the values are the
+            result of computing each metric for the corresponding graphs.
+        dict
+            Dictionary where the keys are names of metrics computed by this
+            module and values are the averaged result over all keys.
+
+        """
+        # Compute remaining metrics
+        self.compute_edge_accuracy()
+        self.compute_erl()
+
+        # Summarize results
+        keys, results = self.generate_full_results()
+        avg_results = self.generate_avg_results()
+
+        # Reformat full results
+        full_results = dict()
+        for i, key in enumerate(keys):
+            full_results[key] = dict(
+                [(key, results[key][i]) for key in results.keys()]
+            )
+
+        return full_results, avg_results
+
+    def generate_full_results(self):
+        """
+        Generates a report by creating a list of the results for each metric.
+        Each item in this list corresponds to a graph in self.graphs and
+        this list is ordered with respect to "keys".
+
+        Parameters
+        ----------
+        None
+
+        Results
+        -------
+        list[str]
+            Specifies the ordering of results for each value in "stats".
+        dict
+            Dictionary where the keys are metrics and values are the result of
+            computing that metric for each graph in self.graphs.
+
+        """
+        keys = list(self.graphs.keys())
+        keys.sort()
+        stats = {
+            "# splits": generate_result(keys, self.split_cnts),
+            "# merges": generate_result(keys, self.merge_cnts),
+            "% omit": generate_result(keys, self.omit_percents),
+            "% merged": generate_result(keys, self.merged_percents),
+            "edge accuracy": generate_result(keys, self.edge_accuracy),
+            "erl": generate_result(keys, self.erl),
+            "normalized erl": generate_result(keys, self.normalized_erl),
+        }
+        return keys, stats
+
+    def generate_avg_results(self):
+        avg_stats = {
+            "# splits": self.avg_result(self.split_cnts),
+            "# merges": self.avg_result(self.merge_cnts) / 2,
+            "% omit": self.avg_result(self.omit_percents),
+            "% merged": self.avg_result(self.merged_percents),
+            "edge accuracy": self.avg_result(self.edge_accuracy),
+            "erl": self.avg_result(self.erl),
+            "normalized erl": self.avg_result(self.normalized_erl),
+        }
+        return avg_stats
+
+    def avg_result(self, stats):
+        result = []
+        wgts = []
+        for key, wgt in self.wgts.items():
+            if self.omit_percents[key] < 1:
+                result.append(stats[key])
+                wgts.append(wgt)
+        return np.average(result, weights=wgts)
+
+    def compute_edge_accuracy(self):
+        """
+        Computes the edge accuracy of each self.graph.
+
+        Parameters
+        ----------
+        None
+
+        Returns
+        -------
+        None
+
+        """
+        self.edge_accuracy = dict()
+        for key in self.graphs.keys():
+            omit_percent = self.omit_percents[key]
+            merged_percent = self.merged_percents[key]
+            self.edge_accuracy[key] = 1 - omit_percent - merged_percent
+
+    def compute_erl(self):
+        """
+        Computes the expected run length (ERL) of each graph.
+
+        Parameters
+        ----------
+        None
+
+        Returns
+        -------
+        None
+
+        """
+        self.erl = dict()
+        self.normalized_erl = dict()
+        self.wgts = dict()
+        total_run_length = 0
+        for key in self.graphs.keys():
+            run_length = self.graphs[key].graph["initial_run_length"]
+            run_lengths = gutils.compute_run_lengths(self.graphs[key])
+            wgt = run_lengths / max(np.sum(run_lengths), 1)
+
+            self.erl[key] = np.sum(wgt * run_lengths)
+            self.normalized_erl[key] = self.erl[key] / run_length
+
+            self.wgts[key] = run_length
+            total_run_length += run_length
+
+        for key in self.graphs.keys():
+            self.wgts[key] = self.wgts[key] / total_run_length
+
+    def list_metrics(self):
+        """
+        Lists metrics that are computed by this module.
+
+        Parameters
+        ----------
+        None
+
+        Returns
+        -------
+        list[str]
+            Metrics computed by this module.
+
+        """
+        metrics = [
+            "# splits",
+            "# merges",
+            "% omit",
+            "% merged",
+            "edge accuracy",
+            "erl",
+            "normalized erl",
+        ]
+        return metrics
+
+    def save_merge_sites(self, xyz_1, xyz_2, mistake_type):
+        self.saved_site_cnt += 1
+        xyz_1 = utils.to_world(xyz_1, self.anisotropy)
+        xyz_2 = utils.to_world(xyz_2, self.anisotropy)
+        color = "0.0 1.0 0.0" if mistake_type == "split" else "0.0 0.0 1.0"
+        path = f"{self.output_dir}/{mistake_type}-{self.saved_site_cnt}.swc"
+        save(path, xyz_1, xyz_2, color=color)
+
+
+# -- utils --
+def generate_result(keys, stats):
+    """
+    Reorders items in "stats" with respect to the order defined by "keys".
+
+    Parameters
+    ----------
+    keys : list[str]
+        List of all "keys" of graphs in "self.graphs".
+    stats : dict
+        Dictionary where the keys are "keys" and values are the result
+        of computing some metrics.
+
+    Returns
+    -------
+    list
+        Reorded items in "stats" with respect to the order defined by
+        "keys".
+
+    """
+    return [stats[key] for key in keys]