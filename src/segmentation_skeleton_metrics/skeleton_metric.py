--- conflicted
+++ resolved
@@ -1,853 +1,828 @@
-"""
-Created on Wed Dec 21 19:00:00 2022
-
-@author: Anna Grim
-@email: anna.grim@alleninstitute.org
-
-
-Implementation of class that computes skeleton-based metrics by comparing a
-predicted neuron segmentation to a set of ground truth graphs.
-
-"""
-
-from concurrent.futures import (
-    as_completed,
-    ProcessPoolExecutor,
-    ThreadPoolExecutor,
-)
-from copy import deepcopy
-from scipy.spatial import distance, KDTree
-from tqdm import tqdm
-from zipfile import ZipFile
-
-import networkx as nx
-import numpy as np
-import os
-import pandas as pd
-
-from segmentation_skeleton_metrics import split_detection
-from segmentation_skeleton_metrics.utils import (
-    graph_util as gutil,
-    img_util,
-    swc_util,
-    util,
-)
-
-
-class SkeletonMetric:
-    """
-    Class that evaluates the quality of a predicted segmentation by comparing
-    the ground truth skeletons to the predicted segmentation mask. The
-    accuracy is then quantified by detecting splits and merges, then computing
-    the following metrics:
-        (1) # Splits
-        (2) # Merges
-        (3) Omit Edge Ratio
-        (4) Split Edge Ratio
-        (5) Merged Edge Ratio
-        (6) Edge accuracy
-        (7) Expected Run Length (ERL)
-        (8) Normalized ERL
-
-    Class attributes
-    ----------------
-    merge_dist : float
-        ...
-    min_label_cnt : int
-        ...
-
-    """
-
-    def __init__(
-        self,
-        gt_pointer,
-        label_mask,
-        output_dir,
-        anisotropy=(1.0, 1.0, 1.0),
-        connections_path=None,
-        fragments_pointer=None,
-        preexisting_merges=None,
-        save_merges=False,
-        save_fragments=False,
-        valid_labels=None,
-    ):
-        """
-        Instantiates a SkeletonMetric object that evaluates the topological
-        accuracy of a predicted segmentation.
-
-        Parameters
-        ----------
-        gt_pointer : Any
-            Pointer to ground truth SWC files, see "swc_util.Reader" for
-            documentation. These SWC files are assumed to be stored in voxel
-            coordinates.
-        label_mask : ImageReader
-            Predicted segmentation mask.
-         output_dir : str
-            Path to directory wehere results are written.
-        anisotropy : Tuple[float], optional
-            Image to physical coordinate scaling factors applied to SWC files
-            stored at "fragments_pointer". The default is (1.0, 1.0, 1.0).
-        connections_path : str, optional
-            Path to a txt file containing pairs of segment IDs that represents
-            fragments that were merged. The default is None.
-        fragments_pointer : Any, optional
-            Pointer to SWC files corresponding to "label_mask", see
-            "swc_util.Reader" for documentation. Notes: (1) "anisotropy" is
-            applied to these SWC files and (2) these SWC files are required
-            for counting merges. The default is None.
-        preexisting_merges : List[int], optional
-            List of segment IDs that are known to contain a merge mistake. The
-            default is None.
-        save_merges: bool, optional
-            Indication of whether to save fragments with a merge mistake. The
-            default is None.
-        save_fragments : bool, optional
-            Indication of whether to save fragments that project onto each
-            ground truth skeleton. The default is False.
-        valid_labels : set[int], optional
-            Segment IDs that can be assigned to nodes. This argument accounts
-            for segments that were been removed due to some type of filtering.
-            The default is None.
-
-        Returns
-        -------
-        None
-
-        """
-        # Instance attributes
-        self.anisotropy = anisotropy
-        self.connections_path = connections_path
-        self.output_dir = output_dir
-        self.preexisting_merges = preexisting_merges
-        self.save_merges = save_merges
-        self.save_fragments = save_fragments
-
-        # Label handler
-        self.label_handler = gutil.LabelHandler(
-            connections_path=connections_path, valid_labels=valid_labels
-        )
-
-        # Load data
-        self.label_mask = label_mask
-        self.load_groundtruth(gt_pointer)
-        self.load_fragments(fragments_pointer)
-
-        # Initialize metrics
-        util.mkdir(output_dir, delete=True)
-        self.init_writers()
-        self.merge_sites = list()
-
-        row_names = list(self.graphs.keys())
-        col_names = [
-            "# Splits",
-            "# Merges",
-            "% Split",
-            "% Omit",
-            "% Merged",
-            "Edge Accuracy",
-            "ERL",
-            "Normalized ERL",
-            "GT Run Length"
-        ]
-        self.metrics = pd.DataFrame(index=row_names, columns=col_names)
-
-    # --- Load Data ---
-    def load_groundtruth(self, swc_pointer):
-        """
-        Loads ground truth graphs and initializes the "graphs" attribute.
-
-        Parameters
-        ----------
-        swc_pointer : Any
-            Pointer to ground truth SWC files.
-
-        Returns
-        -------
-        None
-
-        """
-        # Build graphs
-        print("\n(1) Load Ground Truth")
-        graph_builder = gutil.GraphBuilder(
-            anisotropy=self.anisotropy,
-            label_mask=self.label_mask,
-            use_anisotropy=False,
-        )
-        self.graphs = graph_builder.run(swc_pointer)
-        self.gt_graphs = deepcopy(self.graphs)
-
-        # Label nodes
-        for key in tqdm(self.graphs, desc="Labeling Graphs"):
-            self.label_graphs(key)
-
-    def load_fragments(self, swc_pointer):
-        """
-        Loads fragments generated from the segmentation and initializes the
-        "fragment_graphs" attribute.
-
-        Parameters
-        ----------
-        swc_pointer : Any
-            Pointer to predicted SWC files if provided.
-
-        Returns
-        -------
-        None
-
-        """
-        print("\n(2) Load Fragments")
-        if swc_pointer:
-            graph_builder = gutil.GraphBuilder(
-                anisotropy=self.anisotropy,
-                selected_ids=self.get_all_node_labels(),
-                use_anisotropy=True,
-            )
-            self.fragment_graphs = graph_builder.run(swc_pointer)
-            self.set_fragment_ids()
-        else:
-            self.fragment_graphs = None
-
-    def set_fragment_ids(self):
-        """
-        Sets the "fragment_ids" attribute by extracting unique segment IDs
-        from the "fragment_graphs" keys.
-
-        Parameters
-        ----------
-        None
-
-        Returns
-        -------
-        None
-
-        """
-        self.fragment_ids = set()
-        for key in self.fragment_graphs:
-            self.fragment_ids.add(util.get_segment_id(key))
-
-    def label_graphs(self, key):
-        """
-        Iterates over nodes in "graph" and stores the corresponding label from
-        "self.label_mask") as a node-level attribute called "labels".
-
-        Parameters
-        ----------
-        key : str
-            Unique identifier of graph to be labeled.
-
-        Returns
-        -------
-        None
-
-        """
-        with ThreadPoolExecutor() as executor:
-            # Assign threads
-            batch = set()
-            threads = list()
-            visited = set()
-            for i, j in nx.dfs_edges(self.graphs[key]):
-                # Check if starting new batch
-                if len(batch) == 0:
-                    root = i
-                    batch.add(i)
-                    visited.add(i)
-
-                # Check whether to submit batch
-                is_node_far = self.graphs[key].dist(root, j) > 128
-                is_batch_full = len(batch) >= 128
-                if is_node_far or is_batch_full:
-                    threads.append(
-                        executor.submit(self.get_patch_labels, key, batch)
-                    )
-                    batch = set()
-
-                # Visit j
-                if j not in visited:
-                    batch.add(j)
-                    visited.add(j)
-                    if len(batch) == 1:
-                        root = j
-
-            # Submit last batch
-            threads.append(executor.submit(self.get_patch_labels, key, batch))
-
-            # Store results
-            self.graphs[key].init_labels()
-            for thread in as_completed(threads):
-                node_to_label = thread.result()
-                for i, label in node_to_label.items():
-                    self.graphs[key].labels[i] = label
-
-    def get_patch_labels(self, key, nodes):
-        """
-        Gets the segment labels for a given set of nodes within a specified
-        patch of the label mask.
-
-        Parameters
-        ----------
-        key : str
-            Unique identifier of graph to be labeled.
-        nodes : List[int]
-            Node IDs for which the labels are to be retrieved.
-
-        Returns
-        -------
-        dict
-            A dictionary that maps node IDs to their respective labels.
-
-        """
-        bbox = self.graphs[key].get_bbox(nodes)
-        label_patch = self.label_mask.read_with_bbox(bbox)
-        node_to_label = dict()
-        for i in nodes:
-            voxel = self.to_local_voxels(key, i, bbox["min"])
-            label = self.label_handler.get(label_patch[voxel])
-            node_to_label[i] = label
-        return node_to_label
-
-    def get_all_node_labels(self):
-        """
-        Gets the set of unique node labels from all graphs in "self.graphs".
-
-        Parameters
-        ----------
-        None
-
-        Returns
-        -------
-        Set[int]
-            Set of unique node labels from all graphs.
-
-        """
-        all_labels = set()
-        inverse_bool = self.label_handler.use_mapping()
-        for key in self.graphs:
-            labels = self.get_node_labels(key, inverse_bool=inverse_bool)
-            all_labels = all_labels.union(labels)
-        return all_labels
-
-    def get_node_labels(self, key, inverse_bool=False):
-        """
-        Gets the set of unique node labels from the graph corresponding to the
-        given key.
-
-        Parameters
-        ----------
-        key : str
-            Unique identifier of graph from which to retrieve the node labels.
-        inverse_bool : bool
-            Indication of whether to return the labels (from "labels_mask") or
-            a remapping of these labels in the case when "connections_path" is
-            provided. The default is False.
-
-        Returns
-        -------
-        Set[int]
-            Labels corresponding to nodes in the graph identified by "key".
-
-        """
-        if inverse_bool:
-            output = set()
-            for l in self.graphs[key].get_labels():
-                output = output.union(self.label_handler.inverse_mapping[l])
-            return output
-        else:
-            return self.graphs[key].get_labels()
-
-    def init_writers(self):
-        """
-        Initializes "self.merge_writer" attribute by setting up a directory for
-        output files and creating ZIP files for each graph in "self.graphs".
-
-        Parameters
-        ----------
-        None
-
-        Returns
-        -------
-        None
-
-        """
-        # Fragments writer
-        if self.save_fragments:
-            # Initialize directory
-            fragments_dir = os.path.join(self.output_dir, "fragments")
-            util.mkdir(fragments_dir, delete=True)
-
-            # ZIP writer
-            self.fragment_writer = dict()
-            for key in self.graphs.keys():
-                zip_path = f"{fragments_dir}/{key}.zip"
-                self.fragment_writer[key] = ZipFile(zip_path, "w")
-                self.graphs[key].to_zipped_swc(self.fragment_writer[key])
-
-        # Merged fragments writer
-        if self.save_merges:
-            zip_path = os.path.join(self.output_dir, "merged_fragments.zip")
-            self.merge_writer = ZipFile(zip_path, "a")
-
-    # -- Main Routine --
-    def run(self):
-        """
-        Computes skeleton-based metrics.
-
-        Parameters
-        ----------
-        None
-
-        Returns
-        -------
-        None
-
-        """
-        print("\n(3) Evaluation")
-
-        # Compute metrics
-        self.detect_splits()
-        self.detect_merges()
-        self.compute_edge_accuracy()
-        self.compute_erl()
-
-        # Save results
-        prefix = "corrected-" if self.connections_path else ""
-        path = f"{self.output_dir}/{prefix}results.csv"
-        self.metrics.to_csv(path, index=False)
-
-        # Report results
-        path = os.path.join(self.output_dir, f"{prefix}results-overview.txt")
-        util.update_txt(path, "Average Results...")
-        for column_name in self.metrics.columns:
-            if column_name != "GT Run Length":
-                avg = self.compute_weighted_avg(column_name)
-                util.update_txt(path, f"  {column_name}: {avg:.4f}")
-
-        n_splits = self.metrics["# Splits"].sum()
-        n_merges = self.metrics["# Merges"].sum()
-        util.update_txt(path, "\nTotal Results...")
-        util.update_txt(path, "  # Splits: " + str(n_splits))
-        util.update_txt(path, "  # Merges: " + str(n_merges))
-
-    # -- Split Detection --
-    def detect_splits(self):
-        """
-        Detects split and omit edges in the labeled ground truth graphs, then
-        removes omit nodes.
-
-        Parameters
-        ----------
-        None
-
-        Returns
-        -------
-        None
-
-        """
-        pbar = tqdm(total=len(self.graphs), desc="Split Detection")
-        with ProcessPoolExecutor(max_workers=4) as executor:
-            # Assign processes
-            processes = list()
-            for key, graph in self.graphs.items():
-                processes.append(
-                    executor.submit(split_detection.run, key, graph)
-                )
-
-            # Store results
-            for process in as_completed(processes):
-                key, graph, split_percent = process.result()
-                n_edges = graph.number_of_edges()
-                n_gt_edges = graph.graph["n_edges"]
-
-                self.graphs[key] = graph
-                self.metrics.at[key, "% Omit"] = 1 - n_edges / n_gt_edges
-                self.metrics.at[key, "# Splits"] = gutil.count_splits(graph)
-                self.metrics.loc[key, "% Split"] = split_percent
-                self.metrics.loc[key, "GT Run Length"] = graph.run_length
-                pbar.update(1)
-
-    # -- Merge Detection --
-    def detect_merges(self):
-        """
-        Detects merges in the predicted segmentation, then deletes node and
-        edges in "self.graphs" that correspond to a merge.
-
-        Parameters
-        ----------
-        None
-
-        Returns
-        -------
-        None
-
-        """
-        # Initilizations
-        self.n_merged_edges = {key: 0 for key in self.graphs}
-        self.merged_labels = set()
-
-        # Detect merges by comparing fragment graphs to ground truth graphs
-        if self.fragment_graphs:
-            pbar = tqdm(total=len(self.graphs), desc="Merge Detection")
-            for key, graph in self.graphs.items():
-                if graph.number_of_nodes() > 0:
-                    self.count_merges(key, KDTree(graph.voxels))
-                pbar.update(1)
-            self.process_merge_sites()
-
-        # Adjust metrics (if applicable)
-        if self.preexisting_merges:
-            for key in self.graphs:
-                self.adjust_metrics(key)
-
-        # Detect merges by finding ground truth graphs with common node labels
-        for (key_1, key_2), label in self.find_label_intersections():
-            self.process_merge(key_1, label, -1)
-            self.process_merge(key_2, label, -1)
-
-        for key, label, xyz in self.merged_labels:
-            self.process_merge(key, label, xyz, update_merged_labels=False)
-
-        self.quantify_merges()
-
-    def count_merges(self, key, kdtree):
-        """
-        Counts the number of label merges for a given graph key based on
-        whether the fragment graph corresponding to a label has a node that is
-        more that 200ums away from the nearest point in
-        "kdtree".
-
-        Parameters
-        ----------
-        key : str
-            Unique identifier of graph to detect merges.
-        kdtree : scipy.spatial.KDTree
-            A KD-tree built from voxels in graph corresponding to "key".
-
-        Returns
-        -------
-        None
-
-        """
-        # Iterate over fragments that intersect with GT skeleton
-        for label in tqdm(self.get_node_labels(key), desc="Merge Search"):
-            nodes = self.graphs[key].nodes_with_label(label)
-            if len(nodes) > 40:
-                for label in self.label_handler.get_class(label):
-                    if label in self.fragment_ids:
-                        self.is_fragment_merge(key, label, kdtree)
-
-    def is_fragment_merge(self, key, label, kdtree):
-        """
-        Determines whether fragment corresponding to "label" is falsely merged
-        to graph corresponding to "key". A fragment is said to be merged if
-        there is a node in the fragment more than 200ums away from the nearest
-        point in "kdtree".
-
-        Parameters
-        ----------
-        key : str
-            Unique identifier of graph to detect merges.
-        label : int
-            Label contained in "labels" attribute in the graph corresponding
-            to "key".
-        kdtree : scipy.spatial.KDTree
-            A KD-tree built from voxels in graph corresponding to "key".
-
-        Returns
-        -------
-        None
-
-        """
-        for fragment_graph in self.find_graph_from_label(label):
-            if fragment_graph.run_length < 10**6:
-                # Search for leaf far from ground truth
-                visited = set()
-                for leaf in gutil.get_leafs(fragment_graph):
-                    voxel = fragment_graph.voxels[leaf]
-                    gt_voxel = util.kdtree_query(kdtree, voxel)
-                    if self.physical_dist(gt_voxel, voxel) > 50:
-                        visited = self.find_merge_site(
-                            key, kdtree, fragment_graph, leaf, visited
-                        )
-
-                # Save fragment (if applicable)
-                if self.save_fragments:
-                    for node in fragment_graph.nodes:
-                        voxel = fragment_graph.voxels[node]
-                        gt_voxel = util.kdtree_query(kdtree, voxel)
-                        if self.physical_dist(gt_voxel, voxel) < 3:
-                            gutil.write_graph(
-                                fragment_graph, self.fragment_writer[key]
-                            )
-                            break
-
-    def find_merge_site(self, key, kdtree, fragment_graph, source, visited):
-        for _, node in nx.dfs_edges(fragment_graph, source=source):
-            if node not in visited:
-                # Find closest point in ground truth
-                visited.add(node)
-                voxel = fragment_graph.voxels[node]
-                gt_voxel = util.kdtree_query(kdtree, voxel)
-                if self.physical_dist(gt_voxel, voxel) < 2:
-                    # Log merge mistake
-                    segment_id = util.get_segment_id(fragment_graph.filename)
-                    xyz = img_util.to_physical(voxel, self.anisotropy)
-                    self.merged_labels.add((key, segment_id, xyz))
-                    self.merge_sites.append(
-                        {
-                            "Segment_ID": segment_id,
-                            "GroundTruth_ID": key,
-                            "Voxel": voxel,
-                            "World": xyz,
-                        }
-                    )
-
-                    # Save merged fragment (if applicable)
-                    if self.save_merges:
-                        gutil.write_graph(fragment_graph, self.merge_writer)
-                        gutil.write_graph(
-                             self.gt_graphs[key], self.merge_writer
-                         )
-                    return visited
-        return visited
-
-    def process_merge_sites(self):
-<<<<<<< HEAD
-        if self.merge_sites:
-            # Remove duplicates
-            idxs = set()
-            pts = [s["World"] for s in self.merge_sites]
-            for idx_1, idx_2 in KDTree(pts).query_pairs(30):
-                idxs.add(idx_1)
-            self.merge_sites = pd.DataFrame(self.merge_sites).drop(idxs)
-
-            # Save merge sites
-            for i in range(len(self.merge_sites)):
-                filename = f"merge-{i + 1}.swc"
-                xyz = self.merge_sites.iloc[i]["World"]
-                swc_util.to_zipped_point(self.merge_writer, filename, xyz)
-
-            # Update counter
-            for key in self.graphs.keys():
-                idx_mask = self.merge_sites["GroundTruth_ID"] == key
-                self.metrics.loc[key, "# Merges"] = int(idx_mask.sum())
-
-            # Save results
-            path = os.path.join(self.output_dir, "merge_sites.csv")
-            self.merge_sites.to_csv(path, index=False)
-            self.merge_writer.close()
-=======
-        # Remove duplicates
-        idxs = set()
-        pts = [s["World"] for s in self.merge_sites]
-        for idx_1, idx_2 in KDTree(pts).query_pairs(30):
-            idxs.add(idx_1)
-        self.merge_sites = pd.DataFrame(self.merge_sites).drop(idxs)
-
-        # Save merge sites
-        for i in range(len(self.merge_sites)):
-            filename = f"merge-{i + 1}.swc"
-            xyz = self.merge_sites.iloc[i]["World"]
-            swc_util.to_zipped_point(self.merge_writer, filename, xyz)
-
-        # Update counter
-        for key in self.graphs.keys():
-            idx_mask = self.merge_sites["GroundTruth_ID"] == key
-            self.metrics.loc[key, "# Merges"] = int(idx_mask.sum())
-
-        # Save results
-        path = os.path.join(self.output_dir, "merge_sites.csv")
-        self.merge_sites.to_csv(path, index=False)
-        self.merge_writer.close()
->>>>>>> ed564eae
-
-    def adjust_metrics(self, key):
-        """
-        Adjusts the metrics of the graph associated with the given key by
-        removing nodes corresponding to known merges and their corresponding
-        subgraphs. Updates the total number of edges and run lengths in the
-        graph.
-
-        Parameters
-        ----------
-        key : str
-            Unique identifier of the graph to adjust attributes that are are
-            used to compute various metrics.
-
-        Returns
-        -------
-        None
-
-        """
-        visited = set()
-        for label in self.preexisting_merges:
-            label = self.label_handler.mapping[label]
-            if label in self.graphs[key].get_labels():
-                if label not in visited and label != 0:
-                    # Get component with label
-                    nodes = self.graphs[key].nodes_with_label(label)
-                    root = util.sample_once(list(nodes))
-
-                    # Adjust metrics
-                    rl = self.graphs[key].run_length_from(root)
-                    self.graphs[key].run_length -= np.sum(rl)
-                    self.graphs[key].graph["n_edges"] -= len(nodes) - 1
-
-                    # Update graph
-                    self.graphs[key].remove_nodes_from(nodes)
-                    visited.add(label)
-
-    def find_label_intersections(self):
-        """
-        Detects merges between ground truth graphs, namely distinct graphs that
-        contain nodes with the same label.
-
-        Parameters
-        ----------
-        None
-
-        Returns
-        -------
-        Set[tuple]
-            Set of tuples containing a tuple of graph ids and common label
-            between the graphs.
-
-        """
-        label_intersections = set()
-        visited = set()
-        for key_1 in self.graphs:
-            for key_2 in self.graphs:
-                keys = frozenset((key_1, key_2))
-                if key_1 != key_2 and keys not in visited:
-                    visited.add(keys)
-                    labels_1 = set(self.graphs[key_1].get_labels())
-                    labels_2 = set(self.graphs[key_2].get_labels())
-                    for label in labels_1.intersection(labels_2):
-                        label_intersections.add((keys, label))
-        return label_intersections
-
-    def process_merge(self, key, label, xyz, update_merged_labels=True):
-        """
-        Once a merge has been detected that corresponds to "key", every
-        node in "self.graphs[key]" with that "label" is
-        deleted.
-
-        Parameters
-        ----------
-        str
-            Key associated with the graph to be searched.
-        int
-            Label in prediction that is assocatied with a merge.
-
-        Returns
-        -------
-        None
-
-        """
-        if label in self.graphs[key].get_labels():
-            # Compute metrics
-            nodes = self.graphs[key].nodes_with_label(label)
-            subgraph = self.graphs[key].subgraph(nodes)
-            self.n_merged_edges[key] += subgraph.number_of_edges()
-
-            # Update self
-            self.graphs[key].remove_nodes_from(nodes)
-            if update_merged_labels:
-                self.merged_labels.add((key, label, -1))
-
-    def quantify_merges(self):
-        """
-        Computes the percentage of merged edges for each graph.
-
-        Parameters
-        ----------
-        None
-
-        Returns
-        -------
-        None
-
-        """
-        for key in self.graphs:
-            p = self.n_merged_edges[key] / self.graphs[key].graph["n_edges"]
-            self.metrics.loc[key, "% Merged"] = p
-
-    # -- Compute Metrics --
-    def compute_edge_accuracy(self):
-        """
-        Computes the edge accuracy of each self.graph.
-
-        Parameters
-        ----------
-        None
-
-        Returns
-        -------
-        None
-
-        """
-        for key in self.graphs:
-            p_omit = self.metrics.loc[key, "% Omit"]
-            p_merged = self.metrics.loc[key, "% Merged"]
-            self.metrics.loc[key, "Edge Accuracy"] = 1 - p_omit - p_merged
-
-    def compute_erl(self):
-        """
-        Computes the expected run length (ERL) of each graph.
-
-        Parameters
-        ----------
-        None
-
-        Returns
-        -------
-        None
-
-        """
-        total_run_length = 0
-        for key in self.graphs:
-            run_length = self.graphs[key].run_length
-            run_lengths = self.graphs[key].run_lengths()
-            total_run_length += run_length
-            wgt = run_lengths / max(np.sum(run_lengths), 1)
-
-            erl = np.sum(wgt * run_lengths)
-            self.metrics.loc[key, "ERL"] = erl
-            self.metrics.loc[key, "Normalized ERL"] = erl / max(run_length, 1)
-
-    def compute_weighted_avg(self, column_name):
-        wgt = self.metrics["GT Run Length"]
-        return (self.metrics[column_name] * wgt).sum() / wgt.sum()
-
-    # -- Helpers --
-    def find_graph_from_label(self, label):
-        graphs = list()
-        for key in self.fragment_graphs:
-            if label == util.get_segment_id(key):
-                graphs.append(self.fragment_graphs[key])
-        return graphs
-
-    def physical_dist(self, voxel_1, voxel_2):
-        """
-        Computes the physical distance between the given voxel coordinates.
-
-        Parameters
-        ----------
-        voxel_1 : Tuple[int]
-            Voxel coordinate.
-        voxel_2 : Tuple[int]
-            Voxel coordinate.
-
-        Returns
-        -------
-        float
-            Physical distance between the given voxel coordinates.
-
-        """
-        xyz_1 = img_util.to_physical(voxel_1, self.anisotropy)
-        xyz_2 = img_util.to_physical(voxel_2, self.anisotropy)
-        return distance.euclidean(xyz_1, xyz_2)
-
-    def to_local_voxels(self, key, i, offset):
-        voxel = np.array(self.graphs[key].voxels[i])
-        offset = np.array(offset)
-        return tuple(voxel - offset)
+"""
+Created on Wed Dec 21 19:00:00 2022
+
+@author: Anna Grim
+@email: anna.grim@alleninstitute.org
+
+
+Implementation of class that computes skeleton-based metrics by comparing a
+predicted neuron segmentation to a set of ground truth graphs.
+
+"""
+
+from concurrent.futures import (
+    as_completed,
+    ProcessPoolExecutor,
+    ThreadPoolExecutor,
+)
+from copy import deepcopy
+from scipy.spatial import distance, KDTree
+from tqdm import tqdm
+from zipfile import ZipFile
+
+import networkx as nx
+import numpy as np
+import os
+import pandas as pd
+
+from segmentation_skeleton_metrics import split_detection
+from segmentation_skeleton_metrics.utils import (
+    graph_util as gutil,
+    img_util,
+    swc_util,
+    util,
+)
+
+
+class SkeletonMetric:
+    """
+    Class that evaluates the quality of a predicted segmentation by comparing
+    the ground truth skeletons to the predicted segmentation mask. The
+    accuracy is then quantified by detecting splits and merges, then computing
+    the following metrics:
+        (1) # Splits
+        (2) # Merges
+        (3) Omit Edge Ratio
+        (4) Split Edge Ratio
+        (5) Merged Edge Ratio
+        (6) Edge accuracy
+        (7) Expected Run Length (ERL)
+        (8) Normalized ERL
+
+    Class attributes
+    ----------------
+    merge_dist : float
+        ...
+    min_label_cnt : int
+        ...
+
+    """
+
+    def __init__(
+        self,
+        gt_pointer,
+        label_mask,
+        output_dir,
+        anisotropy=(1.0, 1.0, 1.0),
+        connections_path=None,
+        fragments_pointer=None,
+        preexisting_merges=None,
+        save_merges=False,
+        save_fragments=False,
+        valid_labels=None,
+    ):
+        """
+        Instantiates a SkeletonMetric object that evaluates the topological
+        accuracy of a predicted segmentation.
+
+        Parameters
+        ----------
+        gt_pointer : Any
+            Pointer to ground truth SWC files, see "swc_util.Reader" for
+            documentation. These SWC files are assumed to be stored in voxel
+            coordinates.
+        label_mask : ImageReader
+            Predicted segmentation mask.
+         output_dir : str
+            Path to directory wehere results are written.
+        anisotropy : Tuple[float], optional
+            Image to physical coordinate scaling factors applied to SWC files
+            stored at "fragments_pointer". The default is (1.0, 1.0, 1.0).
+        connections_path : str, optional
+            Path to a txt file containing pairs of segment IDs that represents
+            fragments that were merged. The default is None.
+        fragments_pointer : Any, optional
+            Pointer to SWC files corresponding to "label_mask", see
+            "swc_util.Reader" for documentation. Notes: (1) "anisotropy" is
+            applied to these SWC files and (2) these SWC files are required
+            for counting merges. The default is None.
+        preexisting_merges : List[int], optional
+            List of segment IDs that are known to contain a merge mistake. The
+            default is None.
+        save_merges: bool, optional
+            Indication of whether to save fragments with a merge mistake. The
+            default is None.
+        save_fragments : bool, optional
+            Indication of whether to save fragments that project onto each
+            ground truth skeleton. The default is False.
+        valid_labels : set[int], optional
+            Segment IDs that can be assigned to nodes. This argument accounts
+            for segments that were been removed due to some type of filtering.
+            The default is None.
+
+        Returns
+        -------
+        None
+
+        """
+        # Instance attributes
+        self.anisotropy = anisotropy
+        self.connections_path = connections_path
+        self.output_dir = output_dir
+        self.preexisting_merges = preexisting_merges
+        self.save_merges = save_merges
+        self.save_fragments = save_fragments
+
+        # Label handler
+        self.label_handler = gutil.LabelHandler(
+            connections_path=connections_path, valid_labels=valid_labels
+        )
+
+        # Load data
+        self.label_mask = label_mask
+        self.load_groundtruth(gt_pointer)
+        self.load_fragments(fragments_pointer)
+
+        # Initialize metrics
+        util.mkdir(output_dir, delete=True)
+        self.init_writers()
+        self.merge_sites = list()
+
+        row_names = list(self.graphs.keys())
+        col_names = [
+            "# Splits",
+            "# Merges",
+            "% Split",
+            "% Omit",
+            "% Merged",
+            "Edge Accuracy",
+            "ERL",
+            "Normalized ERL",
+            "GT Run Length"
+        ]
+        self.metrics = pd.DataFrame(index=row_names, columns=col_names)
+
+    # --- Load Data ---
+    def load_groundtruth(self, swc_pointer):
+        """
+        Loads ground truth graphs and initializes the "graphs" attribute.
+
+        Parameters
+        ----------
+        swc_pointer : Any
+            Pointer to ground truth SWC files.
+
+        Returns
+        -------
+        None
+
+        """
+        # Build graphs
+        print("\n(1) Load Ground Truth")
+        graph_builder = gutil.GraphBuilder(
+            anisotropy=self.anisotropy,
+            label_mask=self.label_mask,
+            use_anisotropy=False,
+        )
+        self.graphs = graph_builder.run(swc_pointer)
+        self.gt_graphs = deepcopy(self.graphs)
+
+        # Label nodes
+        for key in tqdm(self.graphs, desc="Labeling Graphs"):
+            self.label_graphs(key)
+
+    def load_fragments(self, swc_pointer):
+        """
+        Loads fragments generated from the segmentation and initializes the
+        "fragment_graphs" attribute.
+
+        Parameters
+        ----------
+        swc_pointer : Any
+            Pointer to predicted SWC files if provided.
+
+        Returns
+        -------
+        None
+
+        """
+        print("\n(2) Load Fragments")
+        if swc_pointer:
+            graph_builder = gutil.GraphBuilder(
+                anisotropy=self.anisotropy,
+                selected_ids=self.get_all_node_labels(),
+                use_anisotropy=True,
+            )
+            self.fragment_graphs = graph_builder.run(swc_pointer)
+            self.set_fragment_ids()
+        else:
+            self.fragment_graphs = None
+
+    def set_fragment_ids(self):
+        """
+        Sets the "fragment_ids" attribute by extracting unique segment IDs
+        from the "fragment_graphs" keys.
+
+        Parameters
+        ----------
+        None
+
+        Returns
+        -------
+        None
+
+        """
+        self.fragment_ids = set()
+        for key in self.fragment_graphs:
+            self.fragment_ids.add(util.get_segment_id(key))
+
+    def label_graphs(self, key):
+        """
+        Iterates over nodes in "graph" and stores the corresponding label from
+        "self.label_mask") as a node-level attribute called "labels".
+
+        Parameters
+        ----------
+        key : str
+            Unique identifier of graph to be labeled.
+
+        Returns
+        -------
+        None
+
+        """
+        with ThreadPoolExecutor() as executor:
+            # Assign threads
+            batch = set()
+            threads = list()
+            visited = set()
+            for i, j in nx.dfs_edges(self.graphs[key]):
+                # Check if starting new batch
+                if len(batch) == 0:
+                    root = i
+                    batch.add(i)
+                    visited.add(i)
+
+                # Check whether to submit batch
+                is_node_far = self.graphs[key].dist(root, j) > 128
+                is_batch_full = len(batch) >= 128
+                if is_node_far or is_batch_full:
+                    threads.append(
+                        executor.submit(self.get_patch_labels, key, batch)
+                    )
+                    batch = set()
+
+                # Visit j
+                if j not in visited:
+                    batch.add(j)
+                    visited.add(j)
+                    if len(batch) == 1:
+                        root = j
+
+            # Submit last batch
+            threads.append(executor.submit(self.get_patch_labels, key, batch))
+
+            # Store results
+            self.graphs[key].init_labels()
+            for thread in as_completed(threads):
+                node_to_label = thread.result()
+                for i, label in node_to_label.items():
+                    self.graphs[key].labels[i] = label
+
+    def get_patch_labels(self, key, nodes):
+        """
+        Gets the segment labels for a given set of nodes within a specified
+        patch of the label mask.
+
+        Parameters
+        ----------
+        key : str
+            Unique identifier of graph to be labeled.
+        nodes : List[int]
+            Node IDs for which the labels are to be retrieved.
+
+        Returns
+        -------
+        dict
+            A dictionary that maps node IDs to their respective labels.
+
+        """
+        bbox = self.graphs[key].get_bbox(nodes)
+        label_patch = self.label_mask.read_with_bbox(bbox)
+        node_to_label = dict()
+        for i in nodes:
+            voxel = self.to_local_voxels(key, i, bbox["min"])
+            label = self.label_handler.get(label_patch[voxel])
+            node_to_label[i] = label
+        return node_to_label
+
+    def get_all_node_labels(self):
+        """
+        Gets the set of unique node labels from all graphs in "self.graphs".
+
+        Parameters
+        ----------
+        None
+
+        Returns
+        -------
+        Set[int]
+            Set of unique node labels from all graphs.
+
+        """
+        all_labels = set()
+        inverse_bool = self.label_handler.use_mapping()
+        for key in self.graphs:
+            labels = self.get_node_labels(key, inverse_bool=inverse_bool)
+            all_labels = all_labels.union(labels)
+        return all_labels
+
+    def get_node_labels(self, key, inverse_bool=False):
+        """
+        Gets the set of unique node labels from the graph corresponding to the
+        given key.
+
+        Parameters
+        ----------
+        key : str
+            Unique identifier of graph from which to retrieve the node labels.
+        inverse_bool : bool
+            Indication of whether to return the labels (from "labels_mask") or
+            a remapping of these labels in the case when "connections_path" is
+            provided. The default is False.
+
+        Returns
+        -------
+        Set[int]
+            Labels corresponding to nodes in the graph identified by "key".
+
+        """
+        if inverse_bool:
+            output = set()
+            for l in self.graphs[key].get_labels():
+                output = output.union(self.label_handler.inverse_mapping[l])
+            return output
+        else:
+            return self.graphs[key].get_labels()
+
+    def init_writers(self):
+        """
+        Initializes "self.merge_writer" attribute by setting up a directory for
+        output files and creating ZIP files for each graph in "self.graphs".
+
+        Parameters
+        ----------
+        None
+
+        Returns
+        -------
+        None
+
+        """
+        # Fragments writer
+        if self.save_fragments:
+            # Initialize directory
+            fragments_dir = os.path.join(self.output_dir, "fragments")
+            util.mkdir(fragments_dir, delete=True)
+
+            # ZIP writer
+            self.fragment_writer = dict()
+            for key in self.graphs.keys():
+                zip_path = f"{fragments_dir}/{key}.zip"
+                self.fragment_writer[key] = ZipFile(zip_path, "w")
+                self.graphs[key].to_zipped_swc(self.fragment_writer[key])
+
+        # Merged fragments writer
+        if self.save_merges:
+            zip_path = os.path.join(self.output_dir, "merged_fragments.zip")
+            self.merge_writer = ZipFile(zip_path, "a")
+
+    # -- Main Routine --
+    def run(self):
+        """
+        Computes skeleton-based metrics.
+
+        Parameters
+        ----------
+        None
+
+        Returns
+        -------
+        None
+
+        """
+        print("\n(3) Evaluation")
+
+        # Compute metrics
+        self.detect_splits()
+        self.detect_merges()
+        self.compute_edge_accuracy()
+        self.compute_erl()
+
+        # Save results
+        prefix = "corrected-" if self.connections_path else ""
+        path = f"{self.output_dir}/{prefix}results.csv"
+        self.metrics.to_csv(path, index=False)
+
+        # Report results
+        path = os.path.join(self.output_dir, f"{prefix}results-overview.txt")
+        util.update_txt(path, "Average Results...")
+        for column_name in self.metrics.columns:
+            if column_name != "GT Run Length":
+                avg = self.compute_weighted_avg(column_name)
+                util.update_txt(path, f"  {column_name}: {avg:.4f}")
+
+        n_splits = self.metrics["# Splits"].sum()
+        n_merges = self.metrics["# Merges"].sum()
+        util.update_txt(path, "\nTotal Results...")
+        util.update_txt(path, "  # Splits: " + str(n_splits))
+        util.update_txt(path, "  # Merges: " + str(n_merges))
+
+    # -- Split Detection --
+    def detect_splits(self):
+        """
+        Detects split and omit edges in the labeled ground truth graphs, then
+        removes omit nodes.
+
+        Parameters
+        ----------
+        None
+
+        Returns
+        -------
+        None
+
+        """
+        pbar = tqdm(total=len(self.graphs), desc="Split Detection")
+        with ProcessPoolExecutor(max_workers=4) as executor:
+            # Assign processes
+            processes = list()
+            for key, graph in self.graphs.items():
+                processes.append(
+                    executor.submit(split_detection.run, key, graph)
+                )
+
+            # Store results
+            for process in as_completed(processes):
+                key, graph, split_percent = process.result()
+                n_edges = graph.number_of_edges()
+                n_gt_edges = graph.graph["n_edges"]
+
+                self.graphs[key] = graph
+                self.metrics.at[key, "% Omit"] = 1 - n_edges / n_gt_edges
+                self.metrics.at[key, "# Splits"] = gutil.count_splits(graph)
+                self.metrics.loc[key, "% Split"] = split_percent
+                self.metrics.loc[key, "GT Run Length"] = graph.run_length
+                pbar.update(1)
+
+    # -- Merge Detection --
+    def detect_merges(self):
+        """
+        Detects merges in the predicted segmentation, then deletes node and
+        edges in "self.graphs" that correspond to a merge.
+
+        Parameters
+        ----------
+        None
+
+        Returns
+        -------
+        None
+
+        """
+        # Initilizations
+        self.n_merged_edges = {key: 0 for key in self.graphs}
+        self.merged_labels = set()
+
+        # Detect merges by comparing fragment graphs to ground truth graphs
+        if self.fragment_graphs:
+            pbar = tqdm(total=len(self.graphs), desc="Merge Detection")
+            for key, graph in self.graphs.items():
+                if graph.number_of_nodes() > 0:
+                    self.count_merges(key, KDTree(graph.voxels))
+                pbar.update(1)
+            self.process_merge_sites()
+
+        # Adjust metrics (if applicable)
+        if self.preexisting_merges:
+            for key in self.graphs:
+                self.adjust_metrics(key)
+
+        # Detect merges by finding ground truth graphs with common node labels
+        for (key_1, key_2), label in self.find_label_intersections():
+            self.process_merge(key_1, label, -1)
+            self.process_merge(key_2, label, -1)
+
+        for key, label, xyz in self.merged_labels:
+            self.process_merge(key, label, xyz, update_merged_labels=False)
+
+        self.quantify_merges()
+
+    def count_merges(self, key, kdtree):
+        """
+        Counts the number of label merges for a given graph key based on
+        whether the fragment graph corresponding to a label has a node that is
+        more that 200ums away from the nearest point in
+        "kdtree".
+
+        Parameters
+        ----------
+        key : str
+            Unique identifier of graph to detect merges.
+        kdtree : scipy.spatial.KDTree
+            A KD-tree built from voxels in graph corresponding to "key".
+
+        Returns
+        -------
+        None
+
+        """
+        # Iterate over fragments that intersect with GT skeleton
+        for label in tqdm(self.get_node_labels(key), desc="Merge Search"):
+            nodes = self.graphs[key].nodes_with_label(label)
+            if len(nodes) > 40:
+                for label in self.label_handler.get_class(label):
+                    if label in self.fragment_ids:
+                        self.is_fragment_merge(key, label, kdtree)
+
+    def is_fragment_merge(self, key, label, kdtree):
+        """
+        Determines whether fragment corresponding to "label" is falsely merged
+        to graph corresponding to "key". A fragment is said to be merged if
+        there is a node in the fragment more than 200ums away from the nearest
+        point in "kdtree".
+
+        Parameters
+        ----------
+        key : str
+            Unique identifier of graph to detect merges.
+        label : int
+            Label contained in "labels" attribute in the graph corresponding
+            to "key".
+        kdtree : scipy.spatial.KDTree
+            A KD-tree built from voxels in graph corresponding to "key".
+
+        Returns
+        -------
+        None
+
+        """
+        for fragment_graph in self.find_graph_from_label(label):
+            if fragment_graph.run_length < 10**6:
+                # Search for leaf far from ground truth
+                visited = set()
+                for leaf in gutil.get_leafs(fragment_graph):
+                    voxel = fragment_graph.voxels[leaf]
+                    gt_voxel = util.kdtree_query(kdtree, voxel)
+                    if self.physical_dist(gt_voxel, voxel) > 50:
+                        visited = self.find_merge_site(
+                            key, kdtree, fragment_graph, leaf, visited
+                        )
+
+                # Save fragment (if applicable)
+                if self.save_fragments:
+                    for node in fragment_graph.nodes:
+                        voxel = fragment_graph.voxels[node]
+                        gt_voxel = util.kdtree_query(kdtree, voxel)
+                        if self.physical_dist(gt_voxel, voxel) < 3:
+                            gutil.write_graph(
+                                fragment_graph, self.fragment_writer[key]
+                            )
+                            break
+
+    def find_merge_site(self, key, kdtree, fragment_graph, source, visited):
+        for _, node in nx.dfs_edges(fragment_graph, source=source):
+            if node not in visited:
+                # Find closest point in ground truth
+                visited.add(node)
+                voxel = fragment_graph.voxels[node]
+                gt_voxel = util.kdtree_query(kdtree, voxel)
+                if self.physical_dist(gt_voxel, voxel) < 2:
+                    # Log merge mistake
+                    segment_id = util.get_segment_id(fragment_graph.filename)
+                    xyz = img_util.to_physical(voxel, self.anisotropy)
+                    self.merged_labels.add((key, segment_id, xyz))
+                    self.merge_sites.append(
+                        {
+                            "Segment_ID": segment_id,
+                            "GroundTruth_ID": key,
+                            "Voxel": voxel,
+                            "World": xyz,
+                        }
+                    )
+
+                    # Save merged fragment (if applicable)
+                    if self.save_merges:
+                        gutil.write_graph(fragment_graph, self.merge_writer)
+                        gutil.write_graph(
+                             self.gt_graphs[key], self.merge_writer
+                         )
+                    return visited
+        return visited
+
+    def process_merge_sites(self):
+        if self.merge_sites:
+            # Remove duplicates
+            idxs = set()
+            pts = [s["World"] for s in self.merge_sites]
+            for idx_1, idx_2 in KDTree(pts).query_pairs(30):
+                idxs.add(idx_1)
+            self.merge_sites = pd.DataFrame(self.merge_sites).drop(idxs)
+
+            # Save merge sites
+            for i in range(len(self.merge_sites)):
+                filename = f"merge-{i + 1}.swc"
+                xyz = self.merge_sites.iloc[i]["World"]
+                swc_util.to_zipped_point(self.merge_writer, filename, xyz)
+
+            # Update counter
+            for key in self.graphs.keys():
+                idx_mask = self.merge_sites["GroundTruth_ID"] == key
+                self.metrics.loc[key, "# Merges"] = int(idx_mask.sum())
+
+            # Save results
+            path = os.path.join(self.output_dir, "merge_sites.csv")
+            self.merge_sites.to_csv(path, index=False)
+            self.merge_writer.close()
+
+    def adjust_metrics(self, key):
+        """
+        Adjusts the metrics of the graph associated with the given key by
+        removing nodes corresponding to known merges and their corresponding
+        subgraphs. Updates the total number of edges and run lengths in the
+        graph.
+
+        Parameters
+        ----------
+        key : str
+            Unique identifier of the graph to adjust attributes that are are
+            used to compute various metrics.
+
+        Returns
+        -------
+        None
+
+        """
+        visited = set()
+        for label in self.preexisting_merges:
+            label = self.label_handler.mapping[label]
+            if label in self.graphs[key].get_labels():
+                if label not in visited and label != 0:
+                    # Get component with label
+                    nodes = self.graphs[key].nodes_with_label(label)
+                    root = util.sample_once(list(nodes))
+
+                    # Adjust metrics
+                    rl = self.graphs[key].run_length_from(root)
+                    self.graphs[key].run_length -= np.sum(rl)
+                    self.graphs[key].graph["n_edges"] -= len(nodes) - 1
+
+                    # Update graph
+                    self.graphs[key].remove_nodes_from(nodes)
+                    visited.add(label)
+
+    def find_label_intersections(self):
+        """
+        Detects merges between ground truth graphs, namely distinct graphs that
+        contain nodes with the same label.
+
+        Parameters
+        ----------
+        None
+
+        Returns
+        -------
+        Set[tuple]
+            Set of tuples containing a tuple of graph ids and common label
+            between the graphs.
+
+        """
+        label_intersections = set()
+        visited = set()
+        for key_1 in self.graphs:
+            for key_2 in self.graphs:
+                keys = frozenset((key_1, key_2))
+                if key_1 != key_2 and keys not in visited:
+                    visited.add(keys)
+                    labels_1 = set(self.graphs[key_1].get_labels())
+                    labels_2 = set(self.graphs[key_2].get_labels())
+                    for label in labels_1.intersection(labels_2):
+                        label_intersections.add((keys, label))
+        return label_intersections
+
+    def process_merge(self, key, label, xyz, update_merged_labels=True):
+        """
+        Once a merge has been detected that corresponds to "key", every
+        node in "self.graphs[key]" with that "label" is
+        deleted.
+
+        Parameters
+        ----------
+        str
+            Key associated with the graph to be searched.
+        int
+            Label in prediction that is assocatied with a merge.
+
+        Returns
+        -------
+        None
+
+        """
+        if label in self.graphs[key].get_labels():
+            # Compute metrics
+            nodes = self.graphs[key].nodes_with_label(label)
+            subgraph = self.graphs[key].subgraph(nodes)
+            self.n_merged_edges[key] += subgraph.number_of_edges()
+
+            # Update self
+            self.graphs[key].remove_nodes_from(nodes)
+            if update_merged_labels:
+                self.merged_labels.add((key, label, -1))
+
+    def quantify_merges(self):
+        """
+        Computes the percentage of merged edges for each graph.
+
+        Parameters
+        ----------
+        None
+
+        Returns
+        -------
+        None
+
+        """
+        for key in self.graphs:
+            p = self.n_merged_edges[key] / self.graphs[key].graph["n_edges"]
+            self.metrics.loc[key, "% Merged"] = p
+
+    # -- Compute Metrics --
+    def compute_edge_accuracy(self):
+        """
+        Computes the edge accuracy of each self.graph.
+
+        Parameters
+        ----------
+        None
+
+        Returns
+        -------
+        None
+
+        """
+        for key in self.graphs:
+            p_omit = self.metrics.loc[key, "% Omit"]
+            p_merged = self.metrics.loc[key, "% Merged"]
+            self.metrics.loc[key, "Edge Accuracy"] = 1 - p_omit - p_merged
+
+    def compute_erl(self):
+        """
+        Computes the expected run length (ERL) of each graph.
+
+        Parameters
+        ----------
+        None
+
+        Returns
+        -------
+        None
+
+        """
+        total_run_length = 0
+        for key in self.graphs:
+            run_length = self.graphs[key].run_length
+            run_lengths = self.graphs[key].run_lengths()
+            total_run_length += run_length
+            wgt = run_lengths / max(np.sum(run_lengths), 1)
+
+            erl = np.sum(wgt * run_lengths)
+            self.metrics.loc[key, "ERL"] = erl
+            self.metrics.loc[key, "Normalized ERL"] = erl / max(run_length, 1)
+
+    def compute_weighted_avg(self, column_name):
+        wgt = self.metrics["GT Run Length"]
+        return (self.metrics[column_name] * wgt).sum() / wgt.sum()
+
+    # -- Helpers --
+    def find_graph_from_label(self, label):
+        graphs = list()
+        for key in self.fragment_graphs:
+            if label == util.get_segment_id(key):
+                graphs.append(self.fragment_graphs[key])
+        return graphs
+
+    def physical_dist(self, voxel_1, voxel_2):
+        """
+        Computes the physical distance between the given voxel coordinates.
+
+        Parameters
+        ----------
+        voxel_1 : Tuple[int]
+            Voxel coordinate.
+        voxel_2 : Tuple[int]
+            Voxel coordinate.
+
+        Returns
+        -------
+        float
+            Physical distance between the given voxel coordinates.
+
+        """
+        xyz_1 = img_util.to_physical(voxel_1, self.anisotropy)
+        xyz_2 = img_util.to_physical(voxel_2, self.anisotropy)
+        return distance.euclidean(xyz_1, xyz_2)
+
+    def to_local_voxels(self, key, i, offset):
+        voxel = np.array(self.graphs[key].voxels[i])
+        offset = np.array(offset)
+        return tuple(voxel - offset)