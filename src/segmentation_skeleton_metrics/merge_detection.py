"""
Created on Wed April 8 20:30:00 2024

@author: Anna Grim
@email: anna.grim@alleninstitute.org



"""

import numpy as np

from segmentation_skeleton_metrics import utils


def find_sites(labeled_graphs, get_labels):
    """
    Detects merges between ground truth graphs which are considered to be
    potential merge sites.

    Parameters
    ----------
    labeled_graphs : dict
        Dictionary where the keys are graph ids and the values are the
        corresponding graphs.
    get_labels : func
        Gets the label of a node in "labeled_graphs".

    Returns
    -------
    merge_ids : set[tuple]
        Set of tuples containing a tuple of graph ids and common label between
        the graphs.

    """
    merge_ids = set()
    visited = set()
    for id_1 in labeled_graphs.keys():
        for id_2 in labeled_graphs.keys():
            ids = frozenset((id_1, id_2))
            if id_1 != id_2 and ids not in visited:
                visited.add(ids)
                intersection = get_labels(id_1).intersection(get_labels(id_2))
                for label in intersection:
                    merge_ids.add((ids, label))
    return merge_ids


def localize(graph_1, graph_2, merged_1, merged_2, dist_threshold, merge_id):
    """
    Finds the closest pair of xyz coordinates from "merged_1" and "merged_2".

    Parameters
    ----------
    graph_1 : networkx.Graph
        Graph with potential merge.
    graph_2 : networkx.Graph
        Graph with potential merge.
    merged_1 : set
        Nodes contained in "graph_1" with same labels as nodes in "merged_2".
    merged_2 : set
        Nodes contained in "graph_2" with same labels as nodes in "merged_1".
    dist_threshold : float
        Distance that determines whether two graphs contain a merge site.
    merge_id : tuple
        Tuple containing ids corresponding to "graph_1" and "graph_2" along
        the common label between them.

    Returns
    -------
    xyz_pair : list[numpy.ndarray]
        Closest pair of xyz coordinates from "merged_1" and "merged_2".
    min_dist : float
        Distance between xyz coordinates in "xyz_pair".

    """
    # Check whether merge is spurious
    if len(merged_1) < 16 and len(merged_2) < 16:
        return merge_id, None, np.inf

    # Compute pairwise distances
    min_dist = np.inf
    xyz_pair = list()
    for i in merged_1:
        for j in merged_2:
            xyz_i = graph_1.nodes[i]["xyz"]
            xyz_j = graph_2.nodes[j]["xyz"]
            if utils.dist(xyz_i, xyz_j) < min_dist:
                min_dist = utils.dist(xyz_i, xyz_j)
                xyz_pair = [xyz_i, xyz_j]
                if min_dist < dist_threshold:
                    return merge_id, xyz_pair, min_dist
<<<<<<< HEAD
    return merge_id, xyz_pair, min_dist

"""
def intersections(get_projection, xyz_list, xyz_to_id, close_dist_threshold):
    Projects coordinates in "xyz_list" onto ground truth graphs, then stores
    the correspond label in "hit_ids" if the projection distance is less than
    "dist_threshold".

    Parameters
    ----------
    get_projection : func
        Computes projections onto ground truth graphs.
    xyz_list : list
        List of xyz coordinates to be projected.
    xyz_to_id : dict
        Dictionary where keys are xyz coordinates in the ground truth graphs
        and values are a dictionary that stores the corresonding label and
        node ids.
    close_dist_threshold : float
        Threshold that defines whether a projection distance is small enough
        to be considered a valid intersection.

    Returns
    -------
    hit_ids : dict
        Dictionary where deys are labels and values are node ids.

    hit_ids = dict()
    multi_hits = set()
    for xyz in xyz_list:
        hat_xyz, d = get_projection(xyz)
        if d < close_dist_threshold:
            hits = list(xyz_to_id[hat_xyz].keys())
            if len(hits) > 1:
                multi_hits.add(hat_xyz)
            else:
                hat_i = xyz_to_id[hat_xyz][hits[0]]
                hit_ids = utils.append_dict_value(hit_ids, hits[0], hat_i)
    return utils.resolve(multi_hits, hit_ids, xyz_to_id)
"""
=======
    return merge_id, xyz_pair, min_dist
>>>>>>> 1dad423b
<|MERGE_RESOLUTION|>--- conflicted
+++ resolved
@@ -90,47 +90,4 @@
                 xyz_pair = [xyz_i, xyz_j]
                 if min_dist < dist_threshold:
                     return merge_id, xyz_pair, min_dist
-<<<<<<< HEAD
-    return merge_id, xyz_pair, min_dist
-
-"""
-def intersections(get_projection, xyz_list, xyz_to_id, close_dist_threshold):
-    Projects coordinates in "xyz_list" onto ground truth graphs, then stores
-    the correspond label in "hit_ids" if the projection distance is less than
-    "dist_threshold".
-
-    Parameters
-    ----------
-    get_projection : func
-        Computes projections onto ground truth graphs.
-    xyz_list : list
-        List of xyz coordinates to be projected.
-    xyz_to_id : dict
-        Dictionary where keys are xyz coordinates in the ground truth graphs
-        and values are a dictionary that stores the corresonding label and
-        node ids.
-    close_dist_threshold : float
-        Threshold that defines whether a projection distance is small enough
-        to be considered a valid intersection.
-
-    Returns
-    -------
-    hit_ids : dict
-        Dictionary where deys are labels and values are node ids.
-
-    hit_ids = dict()
-    multi_hits = set()
-    for xyz in xyz_list:
-        hat_xyz, d = get_projection(xyz)
-        if d < close_dist_threshold:
-            hits = list(xyz_to_id[hat_xyz].keys())
-            if len(hits) > 1:
-                multi_hits.add(hat_xyz)
-            else:
-                hat_i = xyz_to_id[hat_xyz][hits[0]]
-                hit_ids = utils.append_dict_value(hit_ids, hits[0], hat_i)
-    return utils.resolve(multi_hits, hit_ids, xyz_to_id)
-"""
-=======
-    return merge_id, xyz_pair, min_dist
->>>>>>> 1dad423b
+    return merge_id, xyz_pair, min_dist