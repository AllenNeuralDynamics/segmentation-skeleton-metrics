# -*- coding: utf-8 -*-
"""
Created on Wed June 5 16:00:00 2023

@author: Anna Grim
@email: anna.grim@alleninstitute.org

"""

import os
from concurrent.futures import (
    ProcessPoolExecutor,
    ThreadPoolExecutor,
    as_completed,
)
from io import BytesIO, StringIO
from zipfile import ZipFile

import networkx as nx
import numpy as np
from google.cloud import storage

from segmentation_skeleton_metrics import graph_utils as gutils
from segmentation_skeleton_metrics import utils

ANISOTROPY = [0.748, 0.748, 1.0]


class Reader:
    """
    Class that reads swc files that are stored as (1) local directory of swcs,
    (2) gcs directory of zips containing swcs, (3) local zip containing swcs.

    """

    def __init__(
        self,
        anisotropy=[1.0, 1.0, 1.0],
<<<<<<< HEAD
=======
        img_coords_bool=True,
>>>>>>> cddb6c76
        min_size=0,
        return_graphs=False,
    ):
        """
        Initializes a Reader object that loads swc files.

        Parameters
        ----------
        anisotropy : list[float], optional
            Image to world scaling factors applied to xyz coordinates to
            account for anisotropy of the microscope. The default is
            [1.0, 1.0, 1.0].
        img_coords_bool : bool, optional
            Indication of whether node xyz coordinates coorespond to voxels or
            world. The default is True.
        min_size : int, optional
            Threshold on the number of nodes in swc file. Only swc files with
            more than "min_size" nodes are stored in "xyz_coords". The default
            is 0.
        return_graphs : bool, optional
            Indication of whether to return contents of swc file in the form
            of a graph. The default is False.

        Returns
        -------
        None

        """
        self.anisotropy = anisotropy
        self.img_coords_bool = img_coords_bool
        self.min_size = min_size
        self.return_graphs = return_graphs

    def load_from_local_paths(self, swc_paths):
        """
        Reads swc files from local machine, then returns either the xyz
        coordinates or graphs.

        Paramters
        ---------
        swc_paths : list
            List of paths to swc files stored on the local machine.

        Returns
        -------
        dict
            Dictionary that maps an swc_id to the xyz coordinates or graph read
            from that swc file.

        """
        swc_dict = dict()
        for path in swc_paths:
            content = utils.read_txt(path)
            if len(content) > self.min_size:
                key = utils.get_id(path)
                if self.return_graphs:
                    swc_dict[key] = self.get_graph(content)
                    swc_dict[key].graph["filename"] = os.path.basename(path)
                else:
                    swc_dict[key] = self.get_coords(content)
        return swc_dict

    def load_from_local_zip(self, zip_path):
        """
        Reads swc files from zip on the local machine, then returns either the
        xyz coordinates or graph. Note this routine is hard coded for computing
        projected run length.

        Paramters
        ---------
        swc_paths : list or dict
            If swc files are on local machine, list of paths to swc files where
            each file corresponds to a neuron in the prediction. If swc files
            are on cloud, then dict with keys "bucket_name" and "path".

        Returns
        -------
        dict
            Dictionary that maps an swc_id to the the xyz coordinates read from
            that swc file.

        """
        cnt = 1
        swc_dict = dict()
        with ZipFile(zip_path, "r") as zip:
            swc_files = [f for f in zip.namelist() if f.endswith(".swc")]
            chunk_size = len(swc_files) * 0.02
            for i, f in enumerate(swc_files):
                # Check whether to store content
                content = utils.read_zip(zip, f).splitlines()
                if len(content) > self.min_size:
                    key = utils.get_id(f)
                    if self.return_graphs:
                        swc_dict[key] = self.get_graph(content)
                        swc_dict[key].graph["filename"] = f
                    else:
                        swc_dict[key] = self.get_coords(content)

                # Report progress
                if i >= cnt * chunk_size:
                    utils.progress_bar(i + 1, len(swc_files))
                    cnt += 1
        return swc_dict

    def load_from_gcs(self, gcs_dict):
        """
        Reads swc files from a GCS bucket and extracts the xyz coordinates.

        Parameters
        ----------
        gcs_dict : dict
            Dictionary where keys are "bucket_name" and "path".

        Returns
        -------
        dict
            Dictionary that maps an swc_id to the the xyz coordinates read from
            that swc file.

        """
        # Initializations
        bucket = storage.Client().bucket(gcs_dict["bucket_name"])
        zip_paths = utils.list_gcs_filenames(bucket, gcs_dict["path"], ".zip")
        print("Downloading swc files from cloud...")
        print("# zip files:", len(zip_paths))

        # Main
        cnt = 0
        chunk_size = len(zip_paths) * 0.02
        with ProcessPoolExecutor() as executor:
            # Assign processes
            processes = []
            for i, path in enumerate(zip_paths):
                zip_content = bucket.blob(path).download_as_bytes()
                processes.append(
                    executor.submit(self.load_from_cloud_zip, zip_content)
                )
                if i >= cnt * chunk_size:
                    utils.progress_bar(i + 1, len(zip_paths))
                    cnt += 1

            # Store results
            swc_dict = dict()
            for i, process in enumerate(as_completed(processes)):
                swc_dict.update(process.result())
        return swc_dict

    def load_from_cloud_zip(self, zip_content):
        """
        Reads swc files from a zip that has been downloaded from a cloud
        bucket.

        Parameters
        ----------
        zip_content : ...
            content of a zip file.

        Returns
        -------
        dict
            Dictionary that maps an swc_id to the the xyz coordinates read from
            that swc file.

        """
        with ZipFile(BytesIO(zip_content)) as zip_file:
            with ThreadPoolExecutor() as executor:
                # Assign threads
                threads = []
                for f in utils.list_files_in_zip(zip_content):
                    threads.append(
                        executor.submit(
                            self.load_from_cloud_zipped_file, zip_file, f
                        )
                    )

                # Process results
                swc_dict = dict()
                for thread in as_completed(threads):
                    swc_dict.update(thread.result())
        return swc_dict

    def load_from_cloud_zipped_file(self, zip_file, path):
        """
        Reads swc file stored at "path" which points to a file in a zip.

        Parameters
        ----------
        zip_file : ZipFile
            Zip containing swc file to be read.
        path : str
            Path to swc file to be read.

        Returns
        -------
        dict
            Dictionary that maps an swc_id to the the xyz coordinates or graph
            read from that swc file.

        """
        content = utils.read_zip(zip_file, path).splitlines()
        if len(content) > self.min_size:
            key = utils.get_id(path)
            if self.return_graphs:
                graph = self.get_graph(content)
                graph.graph["filename"] = os.path.basename(path)
                return {key: graph}
            else:
                return {key: self.get_coords(content)}
        else:
            return dict()

    def get_coords(self, content):
        """
        Gets the xyz coords from the an swc file that has been read and stored
        as "content".

        Parameters
        ----------
        content : list[str]
            Entries from swc where each item is the text string from an swc.
        anisotropy : list[float]
            Image to world scaling factors applied to xyz coordinates to
            account for anisotropy of the microscope.

        Returns
        -------
        numpy.ndarray
            xyz coords from an swc file.

        """
        coords_list = []
        offset = [0, 0, 0]
        for line in content:
            if line.startswith("# OFFSET"):
                parts = line.split()
                offset = self.read_xyz(parts[2:5], offset)
            if not line.startswith("#"):
                parts = line.split()
                coords_list.append(self.read_xyz(parts[2:5], offset))
        return np.array(coords_list)

    def read_xyz(self, xyz_str, offset):
        """
        Reads the xyz coordinates from an swc file, then transforms the
        coordinates with respect to "anisotropy" and "offset".

        Parameters
        ----------
        xyz_str : str
            xyz coordinate stored in a str.
        offset : list[int]
            Offset of xyz coordinates in swc file.

        Returns
        -------
        numpy.ndarray
            xyz coordinates of an entry from an swc file.

        """
        xyz = np.zeros((3))
        for i in range(3):
            xyz[i] = self.anisotropy[i] * (float(xyz_str[i]) + offset[i])
<<<<<<< HEAD
        return np.round(xyz).astype(int)
=======
        return xyz.astype(int)
>>>>>>> cddb6c76

    def get_graph(self, content):
        """
        Reads an swc file and builds an undirected graph from it.

        Parameters
        ----------
        path : str
            Path to swc file to be read.

        Returns
        -------
        networkx.Graph
            Graph built from an swc file.

        """
        # Build Gaph
        graph = nx.Graph()
        offset = [0, 0, 0]
        for line in content:
            if line.startswith("# OFFSET"):
                parts = line.split()
                offset = self.read_xyz(parts[2:5])
            if not line.startswith("#"):
                parts = line.split()
                child = int(parts[0])
                parent = int(parts[-1])
                xyz = self.read_xyz(parts[2:5], offset=offset)
                graph.add_node(child, xyz=xyz)
                if parent != -1:
                    graph.add_edge(parent, child)

        # Set graph-level attributes
        graph.graph["number_of_edges"] = graph.number_of_edges()
<<<<<<< HEAD
        graph.graph["run_length"] = gutils.compute_run_length(graph)
=======
        graph.graph["run_length"] = gutils.compute_run_length(
            graph, self.img_coords_bool
        )
>>>>>>> cddb6c76
        return graph


# -- write --
def save(path, xyz_1, xyz_2, color=None):
    """
    Writes an swc file.

    Parameters
    ----------
    path : str
        Path on local machine that swc file will be written to.
    xyz_1 : ...
        ...
    xyz_2 : ...
        ...
    color : str, optional
        Color of nodes. The default is None.

    Returns
    -------
    None.

    """
    with open(path, "w") as f:
        # Preamble
        if color is not None:
            f.write("# COLOR " + color)
        else:
            f.write("# id, type, z, y, x, r, pid")
        f.write("\n")

        # Entries
        f.write(make_entry(1, -1, xyz_1))
        f.write("\n")
        f.write(make_entry(2, 1, xyz_2))


def make_entry(node_id, parent_id, xyz):
    """
    Makes an entry to be written in an swc file.

    Parameters
    ----------
    graph : networkx.Graph
        Graph that "node_id" and "parent_id" belong to.
    node_id : int
        Node that entry corresponds to.
    parent_id : int
         Parent of node "node_id".
    xyz : ...
        xyz coordinate of "node_id".

    Returns
    -------
    entry : str
        Entry to be written in an swc file.

    """
    x, y, z = tuple(utils.to_world(xyz))
    entry = f"{node_id} 2 {x} {y} {z} 8 {parent_id}"
    return entry


def to_zipped_swc(zip_writer, graph, color=None):
    """
    Writes a graph to an swc file that is to be stored in a zip.

    Parameters
    ----------
    zip_writer : zipfile.ZipFile
        ...
    graph : networkx.Graph
        Graph to be written to an swc file.
    color : str, optional
        ...

    Returns
    -------
    None

    """
    with StringIO() as text_buffer:
        # Preamble
        n_entries = 0
        node_to_idx = dict()
        if color:
            text_buffer.write("# COLOR " + color)
        text_buffer.write("# id, type, z, y, x, r, pid")

        # Write entries
        r = 5 if color else 3
        for i, j in nx.dfs_edges(graph):
            # Special Case: Root
            x, y, z = tuple(utils.to_world(graph.nodes[i]["xyz"]))
            if n_entries == 0:
                parent = -1
                node_to_idx[i] = 1
                text_buffer.write("\n" + f"1 2 {x} {y} {z} {r} {parent}")
                n_entries += 1

            # General Case
            node = n_entries + 1
            parent = node_to_idx[i]
            node_to_idx[j] = n_entries + 1
            text_buffer.write("\n" + f"{node} 2 {x} {y} {z} {r} {parent}")
            n_entries += 1

        # Finish
        zip_writer.writestr(graph.graph["filename"], text_buffer.getvalue())<|MERGE_RESOLUTION|>--- conflicted
+++ resolved
@@ -36,10 +36,6 @@
     def __init__(
         self,
         anisotropy=[1.0, 1.0, 1.0],
-<<<<<<< HEAD
-=======
-        img_coords_bool=True,
->>>>>>> cddb6c76
         min_size=0,
         return_graphs=False,
     ):
@@ -302,11 +298,7 @@
         xyz = np.zeros((3))
         for i in range(3):
             xyz[i] = self.anisotropy[i] * (float(xyz_str[i]) + offset[i])
-<<<<<<< HEAD
         return np.round(xyz).astype(int)
-=======
-        return xyz.astype(int)
->>>>>>> cddb6c76
 
     def get_graph(self, content):
         """
@@ -341,13 +333,7 @@
 
         # Set graph-level attributes
         graph.graph["number_of_edges"] = graph.number_of_edges()
-<<<<<<< HEAD
         graph.graph["run_length"] = gutils.compute_run_length(graph)
-=======
-        graph.graph["run_length"] = gutils.compute_run_length(
-            graph, self.img_coords_bool
-        )
->>>>>>> cddb6c76
         return graph
 
 
