"""
Created on Wed June 5 16:00:00 2023

@author: Anna Grim
@email: anna.grim@alleninstitute.org


Routines for working with SWC files.

An SWC file is a text-based file format used to represent the directed
graphical structure of a neuron. It contains a series of nodes such that each
has the following attributes:
    "id" (int): node ID
    "type" (int): node type (e.g. soma, axon, dendrite)
    "x" (float): x coordinate
    "y" (float): y coordinate
    "z" (float): z coordinate
    "pid" (int): node ID of parent

Note: Each uncommented line in an SWC file corresponds to a node and contains
      these attributes in the same order.

"""

from collections import deque
from concurrent.futures import (
    as_completed,
    ProcessPoolExecutor,
    ThreadPoolExecutor,
)
from google.cloud import storage
from io import BytesIO, StringIO
from tqdm import tqdm
from zipfile import ZipFile

import numpy as np
import os

from segmentation_skeleton_metrics.utils import img_util, util


class Reader:
    """
    Class that reads SWC files stored in a (1) local directory, (2) local ZIP
    archive, and (3) local directory of ZIP archives.

    """

    def __init__(self, anisotropy=(1.0, 1.0, 1.0), selected_ids=None):
        """
        Initializes a Reader object that reads SWC files.

        Parameters
        ----------
        anisotropy : Tuple[float], optional
            Image to physical coordinates scaling factors to account for the
            anisotropy of the microscope. The default is [1.0, 1.0, 1.0].
        selected_ids : Set[int], optional
            Only SWC files with an swc_id contained in this set are read. The
            default is None.

        Returns
        -------
        None

        """
        self.anisotropy = anisotropy
        self.selected_ids = selected_ids or set()

    # --- Read Data ---
    def read(self, swc_pointer):
        """
        Load SWCs files based on the type pointer provided.

        Parameters
        ----------
        swc_pointer : dict, list, str
            Object that points to SWC files to be read, must be one of:
                - swc_dir (str): Path to directory containing SWC files.
                - swc_path (str): Path to single SWC file.
                - swc_path_list (List[str]): List of paths to SWC files.
                - swc_zip (str): Path to a ZIP archive containing SWC files.
                - swc_zip_dir (str): Path to directory of ZIPs with SWC files.

        Returns
        -------
        Deque[dict]
            List of dictionaries whose keys and values are the attribute names
            and values from the SWC files. Each dictionary contains the
            following items:
                - "id": unique identifier of each node in an SWC file.
                - "pid": parent ID of each node.
                - "radius": radius value corresponding to each node.
                - "xyz": coordinate corresponding to each node.
                - "filename": filename of SWC file
                - "swc_id": name of SWC file, minus the ".swc".

        """
        # Dictionary with GCS specs
        if isinstance(swc_pointer, dict):
            return self.read_from_gcs(swc_pointer)

        # List of paths to SWC files
        if isinstance(swc_pointer, list):
            return self.read_from_paths(swc_pointer)

        # Directory containing...
        if os.path.isdir(swc_pointer):
            # ZIP archives with SWC files
            paths = util.list_paths(swc_pointer, extension=".zip")
            if len(paths) > 0:
                return self.read_from_zips(swc_pointer)

            # SWC files
            paths = util.read_paths(swc_pointer, extension=".swc")
            if len(paths) > 0:
                return self.read_from_paths(paths)

            raise Exception("Directory is invalid!")

        # Path to...
        if isinstance(swc_pointer, str):
            # ZIP archive with SWC files
            if ".zip" in swc_pointer:
                return self.read_from_zip(swc_pointer)

            # Path to single SWC file
            if ".swc" in swc_pointer:
                return self.read_from_path(swc_pointer)

            raise Exception("Path is invalid!")

        raise Exception("SWC Pointer is inValid!")

    def read_from_path(self, path):
        """
        Reads a single SWC file.

        Paramters
        ---------
        path : str
            Path to SWC file.

        Returns
        -------
        dict
            Dictionary whose keys and values are the attribute names and
            values from an SWC file.

        """
        content = util.read_txt(path)
        filename = os.path.basename(path)
        if self.confirm_read(filename):
            return self.parse(content, filename)
        else:
            return None

    def read_from_paths(self, paths):
        """
        Reads SWC files given a list of paths.

        Paramters
        ---------
        swc_paths : List[str]
            Paths to SWC files.

        Returns
        -------
        Deque[dict]
            Dictionaries whose keys and values are the attribute names and
            values from an SWC file.

        """
        with ThreadPoolExecutor() as executor:
            # Assign threads
            threads = list()
            pbar = tqdm(total=len(paths), desc="Read SWCs")
            for path in paths:
                filename = os.path.basename(path)
                if self.confirm_read(filename):
                    threads.append(
                        executor.submit(self.read_from_path, path)
                    )

            # Store results
            swc_dicts = deque()
            for thread in as_completed(threads):
                result = thread.result()
                if result:
                    swc_dicts.append(result)
                pbar.update(1)
        return swc_dicts

    def read_from_zips(self, zip_dir):
        """
        Processes a directory containing ZIP archives with SWC files.

        Parameters
        ----------
        zip_dir : str
            Path to directory containing ZIP archives with SWC files.

        Returns
        -------
        Deque[dict]
            Dictionaries whose keys and values are the attribute names and
            values from an SWC file.

        """
        # Initializations
        zip_names = [f for f in os.listdir(zip_dir) if f.endswith(".zip")]
        pbar = tqdm(total=len(zip_names), desc="Read SWCs")

        # Main
        with ProcessPoolExecutor() as executor:
            # Assign threads
            processes = list()
            for f in zip_names:
                zip_path = os.path.join(zip_dir, f)
                processes.append(
                    executor.submit(self.read_from_zip, zip_path)
                )

            # Store results
            swc_dicts = deque()
            for process in as_completed(processes):
                swc_dicts.extend(process.result())
                pbar.update(1)
        return swc_dicts

    def read_from_zip(self, zip_path):
        """
        Reads SWC files from a ZIP archive.

        Paramters
        ---------
        zip_path : str
            Path to ZIP archive.

        Returns
        -------
        Deque[dict]
            Dictionaries whose keys and values are the attribute names and
            values from an SWC file.

        """
        with ThreadPoolExecutor() as executor:
            # Assign threads
            threads = list()
            zipfile = ZipFile(zip_path, "r")
            filenames = [f for f in zipfile.namelist() if f.endswith(".swc")]
            for filename in filenames:
                if self.confirm_read(filename):
                    threads.append(
                        executor.submit(
                            self.read_from_zipped_file, zipfile, filename
                        )
                    )

            # Store results
            swc_dicts = deque()
            for thread in as_completed(threads):
                result = thread.result()
                if result:
                    swc_dicts.append(result)
        return swc_dicts

    def read_from_zipped_file(self, zipfile, path):
        """
        Reads an SWC file stored in a ZIP archive.

        Parameters
        ----------
        zip_file : ZipFile
            ZIP archive containing SWC files.
        path : str
            Path to SWC file.

        Returns
        -------
        dict
            Dictionary whose keys and values are the attribute names and
            values from an SWC file.

        """
        content = util.read_zip(zipfile, path).splitlines()
        filename = os.path.basename(path)
        return self.parse(content, filename) if len(content) > 40 else None

    def read_from_gcs(self, gcs_dict):
        """
        Reads SWC files from ZIP archives stored in a GCS bucket.

        Parameters
        ----------
        gcs_dict : dict
            Dictionary with the keys "bucket_name" and "path" that specify
            where the ZIP archives are located in a GCS bucket.

        Returns
        -------
        Dequeue[dict]
            List of dictionaries whose keys and values are the attribute
            names and values from an SWC file.

        """
        # List filenames
<<<<<<< HEAD
=======
        
>>>>>>> aafa405c
        swc_paths = util.list_gcs_filenames(gcs_dict, ".swc")
        zip_paths = util.list_gcs_filenames(gcs_dict, ".zip")

        # Call reader
        if len(swc_paths) > 0:
            return self.read_from_gcs_swcs(gcs_dict["bucket_name"], swc_paths)
        if len(zip_paths) > 0:
            return self.read_from_gcs_zips(gcs_dict["bucket_name"], zip_paths)

        # Error
        raise Exception(f"GCS Pointer is invalid -{gcs_dict}-")

    def read_from_gcs_swcs(self, bucket_name, swc_paths):
        pbar = tqdm(total=len(swc_paths), desc="Read SWCs")
        with ThreadPoolExecutor() as executor:
            # Assign threads
            threads = list()
            for path in swc_paths:
                threads.append(
                    executor.submit(self.read_from_gcs_swc, bucket_name, path)
<<<<<<< HEAD
                )

            # Store results
            swc_dicts = deque()
            for thread in as_completed(threads):
                swc_dicts.append(thread.result())
=======
                )
                break

            # Store results
            swc_dicts = deque()
            for thread in as_completed(threads):
                result = thread.result()
                if result:
                    swc_dicts.append(result)
                pbar.update(1)
        return swc_dicts

    def read_from_gcs_swc(self, bucket_name, path):
        # Initialize cloud reader
        client = storage.Client()
        bucket = client.bucket(bucket_name)
        blob = bucket.blob(path)

        # Parse swc contents
        content = blob.download_as_text().splitlines()
        filename = os.path.basename(path)        
        return self.parse(content, filename)

    def read_from_gcs_zips(self, bucket_name, zip_paths):
        pbar = tqdm(total=len(zip_paths), desc="Read SWCs")
        swc_dicts = deque()
        
        # test
        for zip_path in zip_paths:
            self.read_from_gcs_zip(bucket_name, zip_path)
            pbar.update(1)
        
        with ProcessPoolExecutor() as executor:
            # Assign processes
            threads = list()
            for zip_path in zip_paths:
                threads.append(
                    executor.submit(
                        self.read_from_gcs_zip, bucket_name, zip_path
                    )
                )

            # Store results
            for thread in as_completed(threads):
                swc_dicts.extend(thread.result())
>>>>>>> aafa405c
                pbar.update(1)
        print("# swcs:", len(swc_dicts))
        return swc_dicts

<<<<<<< HEAD
    def read_from_gcs_swc(self, bucket_name, path):
        # Initialize cloud reader
        client = storage.Client()
        bucket = client.bucket(bucket_name)
        blob = bucket.blob(path)

        # Parse swc contents
        content = blob.download_as_text().splitlines()
        filename = os.path.basename(path)
        return self.parse(content, filename)

    def read_from_gcs_zips(self, bucket_name, zip_paths):
        swc_dicts = deque()
        for zip_path in tqdm(zip_paths, desc="Read SWCs"):
            swc_dicts.extend(self.read_from_gcs_zip(bucket_name, zip_path))
        return swc_dicts

=======
>>>>>>> aafa405c
    def read_from_gcs_zip(self, bucket_name, path):
        """
        Reads SWC files stored in a ZIP archive downloaded from a GCS
        bucket.

        Parameters
        ----------
        zip_content : bytes
            Content of a ZIP archive.

        Returns
        -------
        Dequeue[dict]
            List of dictionaries whose keys and values are the attribute
            names and values from an SWC file.


        """
        # Initialize cloud reader
        client = storage.Client()
        bucket = client.bucket(bucket_name)

        # Parse Zip
        swc_dicts = deque()
        zip_content = bucket.blob(path).download_as_bytes()
        with ZipFile(BytesIO(zip_content), "r") as zip_file:
            with ThreadPoolExecutor() as executor:
                # Assign threads
                threads = list()
                for filename in zip_file.namelist():
                    if self.confirm_read(filename):
                        threads.append(
                            executor.submit(
                                self.read_from_zipped_file, zip_file, filename
                            )
                        )

                # Process results
                for thread in as_completed(threads):
                    swc_dicts.append(thread.result())
        return swc_dicts

    def confirm_read(self, filename):
        """
        Checks whether the swc_id corresponding to the given filename is
        contained in the attribute "selected_ids".

        Parameters
        ----------
        filename : str
            Name of SWC file to be checked.

        Returns
        -------
        bool
            Indication of whether to read SWC file.

        """
        if self.selected_ids:
            segment_id = util.get_segment_id(filename)
            return True if segment_id in self.selected_ids else False
        else:
            return True

    # -- Process Text ---
    def parse(self, content, filename):
        """
        Parses an SWC file to extract the content which is stored in a dict.

        Parameters
        ----------
        content : List[str]
            List of strings such that each is a line from an SWC file.

        Returns
        -------
        dict
            Dictionary whose keys and values are the attribute names and
            values from an SWC file.

        """
        # Initializations
        swc_id, _ = os.path.splitext(filename)
        content, offset = self.process_content(content)
        swc_dict = {
            "id": np.zeros((len(content)), dtype=int),
            "pid": np.zeros((len(content)), dtype=int),
            "voxel": np.zeros((len(content), 3), dtype=np.int32),
            "swc_id": swc_id,
        }

        # Parse content
        for i, line in enumerate(content):
            parts = line.split()
            swc_dict["id"][i] = parts[0]
            swc_dict["pid"][i] = parts[-1]
            swc_dict["voxel"][i] = self.read_voxel(parts[2:5], offset)
        return swc_dict

    def process_content(self, content):
        """
        Processes lines of text from an SWC file, extracting an offset
        value and returning the remaining content starting from the line
        immediately after the last commented line.

        Parameters
        ----------
        content : List[str]
            List of strings such that each is a line from an SWC file.

        Returns
        -------
        tuple
            A tuple containing the following:
            - "content" (List[str]): lines from an SWC file after comments.
            - "offset" (Tuple[int]): offset used to shift coordinate.

        """
        offset = (0, 0, 0)
        for i, line in enumerate(content):
            if line.startswith("# OFFSET"):
                parts = line.split()
                offset = self.read_voxel(parts[2:5])
            if not line.startswith("#"):
                return content[i:], offset

    def read_voxel(self, xyz_str, offset):
        """
        Reads a coordinate from a string and converts it to voxel coordinates.

        Parameters
        ----------
        xyz_str : str
            Coordinate stored as a string.
        offset : list[int]
            Offset of coordinates in SWC file.

        Returns
        -------
        Tuple[int]
            xyz coordinates of an entry from an SWC file.

        """
        xyz = [float(xyz_str[i]) + offset[i] for i in range(3)]
        return img_util.to_voxels(xyz, self.anisotropy)


# --- Write ---
def to_zipped_point(zip_writer, filename, xyz):
    """
    Writes a point to an SWC file format, which is then stored in a ZIP
    archive.

    Parameters
    ----------
    zip_writer : zipfile.ZipFile
        A ZipFile object that will store the generated SWC file.
    filename : str
        Filename of SWC file.
    xyz : ArrayLike
        Point to be written to SWC file.

    Returns
    -------
    None

    """
    with StringIO() as text_buffer:
        # Preamble
        text_buffer.write("# COLOR 1.0 0.0 0.0")
        text_buffer.write("# id, type, z, y, x, r, pid")

        # Write entry
        x, y, z = tuple(xyz)
        text_buffer.write("\n" + f"1 2 {x} {y} {z} 10 -1")

        # Finish
        zip_writer.writestr(filename, text_buffer.getvalue())<|MERGE_RESOLUTION|>--- conflicted
+++ resolved
@@ -305,10 +305,6 @@
 
         """
         # List filenames
-<<<<<<< HEAD
-=======
-        
->>>>>>> aafa405c
         swc_paths = util.list_gcs_filenames(gcs_dict, ".swc")
         zip_paths = util.list_gcs_filenames(gcs_dict, ".zip")
 
@@ -329,24 +325,14 @@
             for path in swc_paths:
                 threads.append(
                     executor.submit(self.read_from_gcs_swc, bucket_name, path)
-<<<<<<< HEAD
                 )
 
             # Store results
             swc_dicts = deque()
             for thread in as_completed(threads):
                 swc_dicts.append(thread.result())
-=======
-                )
-                break
-
-            # Store results
-            swc_dicts = deque()
-            for thread in as_completed(threads):
-                result = thread.result()
-                if result:
-                    swc_dicts.append(result)
                 pbar.update(1)
+        print("# swcs:", len(swc_dicts))
         return swc_dicts
 
     def read_from_gcs_swc(self, bucket_name, path):
@@ -357,45 +343,6 @@
 
         # Parse swc contents
         content = blob.download_as_text().splitlines()
-        filename = os.path.basename(path)        
-        return self.parse(content, filename)
-
-    def read_from_gcs_zips(self, bucket_name, zip_paths):
-        pbar = tqdm(total=len(zip_paths), desc="Read SWCs")
-        swc_dicts = deque()
-        
-        # test
-        for zip_path in zip_paths:
-            self.read_from_gcs_zip(bucket_name, zip_path)
-            pbar.update(1)
-        
-        with ProcessPoolExecutor() as executor:
-            # Assign processes
-            threads = list()
-            for zip_path in zip_paths:
-                threads.append(
-                    executor.submit(
-                        self.read_from_gcs_zip, bucket_name, zip_path
-                    )
-                )
-
-            # Store results
-            for thread in as_completed(threads):
-                swc_dicts.extend(thread.result())
->>>>>>> aafa405c
-                pbar.update(1)
-        print("# swcs:", len(swc_dicts))
-        return swc_dicts
-
-<<<<<<< HEAD
-    def read_from_gcs_swc(self, bucket_name, path):
-        # Initialize cloud reader
-        client = storage.Client()
-        bucket = client.bucket(bucket_name)
-        blob = bucket.blob(path)
-
-        # Parse swc contents
-        content = blob.download_as_text().splitlines()
         filename = os.path.basename(path)
         return self.parse(content, filename)
 
@@ -405,8 +352,6 @@
             swc_dicts.extend(self.read_from_gcs_zip(bucket_name, zip_path))
         return swc_dicts
 
-=======
->>>>>>> aafa405c
     def read_from_gcs_zip(self, bucket_name, path):
         """
         Reads SWC files stored in a ZIP archive downloaded from a GCS
