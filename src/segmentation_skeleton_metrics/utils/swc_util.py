--- conflicted
+++ resolved
@@ -186,11 +186,7 @@
             swc_dicts = deque()
             for thread in as_completed(threads):
                 result = thread.result()
-<<<<<<< HEAD
                 if result:
-=======
-                if result is not None:
->>>>>>> 1bf58b6c
                     swc_dicts.append(result)
                 pbar.update(1)
         return swc_dicts
@@ -265,11 +261,7 @@
             swc_dicts = deque()
             for thread in as_completed(threads):
                 result = thread.result()
-<<<<<<< HEAD
                 if result:
-=======
-                if result is not None:
->>>>>>> 1bf58b6c
                     swc_dicts.append(result)
         return swc_dicts
 
@@ -341,11 +333,7 @@
             swc_dicts = deque()
             for thread in as_completed(threads):
                 result = thread.result()
-<<<<<<< HEAD
                 if result:
-=======
-                if result is not None:
->>>>>>> 1bf58b6c
                     swc_dicts.append(result)
                 pbar.update(1)
         return swc_dicts
@@ -366,24 +354,17 @@
         swc_dicts = deque()
         with ThreadPoolExecutor() as executor:
             # Assign processes
-            processes = list()
-<<<<<<< HEAD
+            threads = list()
             for zip_path in zip_paths:
-                processes.append(
+                threads.append(
                     executor.submit(
                         self.read_from_gcs_zip, bucket_name, zip_path
-=======
-            for path in zip_paths:
-                processes.append(
-                    executor.submit(
-                        self.read_from_gcs_zip, bucket_name, path
->>>>>>> 1bf58b6c
                     )
                 )
 
             # Store results
-            for process in as_completed(processes):
-                swc_dicts.extend(process.result())
+            for thread in as_completed(threads):
+                swc_dicts.extend(thread.result())
                 pbar.update(1)
         print("# swcs:", len(swc_dicts))
         return swc_dicts
@@ -411,10 +392,7 @@
         bucket = client.bucket(bucket_name)
 
         # Parse Zip
-<<<<<<< HEAD
         swc_dicts = deque()
-=======
->>>>>>> 1bf58b6c
         zip_content = bucket.blob(path).download_as_bytes()
         with ZipFile(BytesIO(zip_content)) as zip_file:
             with ThreadPoolExecutor() as executor:
