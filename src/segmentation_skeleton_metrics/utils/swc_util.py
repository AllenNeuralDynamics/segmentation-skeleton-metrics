"""
Created on Wed June 5 16:00:00 2023

@author: Anna Grim
@email: anna.grim@alleninstitute.org


Routines for working with SWC files.

An SWC file is a text-based file format used to represent the directed
graphical structure of a neuron. It contains a series of nodes such that each
has the following attributes:
    "id" (int): node ID
    "type" (int): node type (e.g. soma, axon, dendrite)
    "x" (float): x coordinate
    "y" (float): y coordinate
    "z" (float): z coordinate
    "pid" (int): node ID of parent

Note: Each uncommented line in an SWC file corresponds to a node and contains
      these attributes in the same order.

"""

from collections import deque
from concurrent.futures import (
    as_completed,
    ProcessPoolExecutor,
    ThreadPoolExecutor,
)
from google.cloud import storage
from io import BytesIO, StringIO
from tqdm import tqdm
from zipfile import ZipFile

import numpy as np
import os

from segmentation_skeleton_metrics.utils import img_util, util


class Reader:
    """
    Class that reads SWC files stored in a (1) local directory, (2) local ZIP
    archive, and (3) local directory of ZIP archives.

    """

    def __init__(self, anisotropy=(1.0, 1.0, 1.0), selected_ids=None):
        """
        Initializes a Reader object that reads SWC files.

        Parameters
        ----------
        anisotropy : Tuple[float], optional
            Image to physical coordinates scaling factors to account for the
            anisotropy of the microscope. The default is [1.0, 1.0, 1.0].
        selected_ids : Set[int], optional
            Only SWC files with an swc_id contained in this set are read. The
            default is None.

        Returns
        -------
        None

        """
        self.anisotropy = anisotropy
        self.selected_ids = selected_ids or set()

    # --- Read Data ---
    def read(self, swc_pointer):
        """
        Load SWCs files based on the type pointer provided.

        Parameters
        ----------
        swc_pointer : dict, list, str
            Object that points to SWC files to be read, must be one of:
                - swc_dir (str): Path to directory containing SWC files.
                - swc_path (str): Path to single SWC file.
                - swc_path_list (List[str]): List of paths to SWC files.
                - swc_zip (str): Path to a ZIP archive containing SWC files.
                - swc_zip_dir (str): Path to directory of ZIPs with SWC files.

        Returns
        -------
        Deque[dict]
            List of dictionaries whose keys and values are the attribute names
            and values from the SWC files. Each dictionary contains the
            following items:
                - "id": unique identifier of each node in an SWC file.
                - "pid": parent ID of each node.
                - "radius": radius value corresponding to each node.
                - "xyz": coordinate corresponding to each node.
                - "filename": filename of SWC file
                - "swc_id": name of SWC file, minus the ".swc".

        """
        # Dictionary with GCS specs
        if isinstance(swc_pointer, dict):
            return self.read_from_gcs(swc_pointer)

        # List of paths to SWC files
        if isinstance(swc_pointer, list):
            return self.read_from_paths(swc_pointer)

        # Directory containing...
        if os.path.isdir(swc_pointer):
            # ZIP archives with SWC files
            paths = util.list_paths(swc_pointer, extension=".zip")
            if len(paths) > 0:
                return self.read_from_zips(swc_pointer)

            # SWC files
            paths = util.read_paths(swc_pointer, extension=".swc")
            if len(paths) > 0:
                return self.read_from_paths(paths)

            raise Exception("Directory is invalid!")

        # Path to...
        if isinstance(swc_pointer, str):
            # ZIP archive with SWC files
            if ".zip" in swc_pointer:
                return self.read_from_zip(swc_pointer)

            # Path to single SWC file
            if ".swc" in swc_pointer:
                return self.read_from_path(swc_pointer)

            raise Exception("Path is invalid!")

        raise Exception("SWC Pointer is inValid!")

    def read_from_path(self, path):
        """
        Reads a single SWC file.

        Paramters
        ---------
        path : str
            Path to SWC file.

        Returns
        -------
        dict
            Dictionary whose keys and values are the attribute names and
            values from an SWC file.

        """
        content = util.read_txt(path)
        filename = os.path.basename(path)
        if self.confirm_read(filename):
            return self.parse(content, filename)
        else:
            return None

    def read_from_paths(self, paths):
        """
        Reads SWC files given a list of paths.

        Paramters
        ---------
        swc_paths : List[str]
            Paths to SWC files.

        Returns
        -------
        Deque[dict]
            Dictionaries whose keys and values are the attribute names and
            values from an SWC file.

        """
        with ThreadPoolExecutor() as executor:
            # Assign threads
            threads = list()
            pbar = tqdm(total=len(paths), desc="Read SWCs")
            for path in paths:
                filename = os.path.basename(path)
                if self.confirm_read(filename):
                    threads.append(
                        executor.submit(self.read_from_path, path)
                    )

            # Store results
            swc_dicts = deque()
            for thread in as_completed(threads):
                result = thread.result()
                if result:
                    swc_dicts.append(result)
                pbar.update(1)
        return swc_dicts

    def read_from_zips(self, zip_dir):
        """
        Processes a directory containing ZIP archives with SWC files.

        Parameters
        ----------
        zip_dir : str
            Path to directory containing ZIP archives with SWC files.

        Returns
        -------
        Deque[dict]
            Dictionaries whose keys and values are the attribute names and
            values from an SWC file.

        """
        # Initializations
        zip_names = [f for f in os.listdir(zip_dir) if f.endswith(".zip")]
        pbar = tqdm(total=len(zip_names), desc="Read SWCs")

        # Main
        with ProcessPoolExecutor() as executor:
            # Assign threads
            processes = list()
            for f in zip_names:
                zip_path = os.path.join(zip_dir, f)
                processes.append(
                    executor.submit(self.read_from_zip, zip_path)
                )

            # Store results
            swc_dicts = deque()
            for process in as_completed(processes):
                swc_dicts.extend(process.result())
                pbar.update(1)
        return swc_dicts

    def read_from_zip(self, zip_path):
        """
        Reads SWC files from a ZIP archive.

        Paramters
        ---------
        zip_path : str
            Path to ZIP archive.

        Returns
        -------
        Deque[dict]
            Dictionaries whose keys and values are the attribute names and
            values from an SWC file.

        """
        with ThreadPoolExecutor() as executor:
            # Assign threads
            threads = list()
            zipfile = ZipFile(zip_path, "r")
            filenames = [f for f in zipfile.namelist() if f.endswith(".swc")]
            for filename in filenames:
                if self.confirm_read(filename):
                    threads.append(
                        executor.submit(
                            self.read_from_zipped_file, zipfile, filename
                        )
                    )

            # Store results
            swc_dicts = deque()
            for thread in as_completed(threads):
                result = thread.result()
                if result:
                    swc_dicts.append(result)
        return swc_dicts

    def read_from_zipped_file(self, zipfile, path):
        """
        Reads an SWC file stored in a ZIP archive.

        Parameters
        ----------
        zip_file : ZipFile
            ZIP archive containing SWC files.
        path : str
            Path to SWC file.

        Returns
        -------
        dict
            Dictionary whose keys and values are the attribute names and
            values from an SWC file.

        """
        content = util.read_zip(zipfile, path).splitlines()
        filename = os.path.basename(path)
        return self.parse(content, filename)

    def read_from_gcs(self, gcs_dict):
        """
        Reads SWC files from ZIP archives stored in a GCS bucket.

        Parameters
        ----------
        gcs_dict : dict
            Dictionary with the keys "bucket_name" and "path" that specify
            where the ZIP archives are located in a GCS bucket.

        Returns
        -------
        Dequeue[dict]
            List of dictionaries whose keys and values are the attribute
            names and values from an SWC file.

        """
        # List filenames
        swc_paths = util.list_gcs_filenames(gcs_dict, ".swc")
        zip_paths = util.list_gcs_filenames(gcs_dict, ".zip")

        # Call reader
        if len(swc_paths) > 0:
            return self.read_from_gcs_swcs(gcs_dict["bucket_name"], swc_paths)
        if len(zip_paths) > 0:
            return self.read_from_gcs_zips(gcs_dict["bucket_name"], zip_paths)

        # Error
        raise Exception(f"GCS Pointer is invalid -{gcs_dict}-")

    def read_from_gcs_swcs(self, bucket_name, swc_paths):
        pbar = tqdm(total=len(swc_paths), desc="Read SWCs")
        with ThreadPoolExecutor() as executor:
            # Assign threads
            threads = list()
            for path in swc_paths:
                threads.append(
                    executor.submit(self.read_from_gcs_swc, bucket_name, path)
                )

            # Store results
            swc_dicts = deque()
            for thread in as_completed(threads):
                result = thread.result()
                if result:
                    swc_dicts.append(result)
                pbar.update(1)
        return swc_dicts

    def read_from_gcs_swc(self, bucket_name, path):
        # Initialize cloud reader
        client = storage.Client()
        bucket = client.bucket(bucket_name)
        blob = bucket.blob(path)

        # Parse swc contents
        content = blob.download_as_text().splitlines()
        filename = os.path.basename(path)
        return self.parse(content, filename)

    def read_from_gcs_zips(self, bucket_name, zip_paths):
        swc_dicts = deque()
        for zip_path in tqdm(zip_paths, desc="Read SWCs"):
            swc_dicts.extend(self.read_from_gcs_zip(bucket_name, zip_path))
        return swc_dicts

    def read_from_gcs_zip(self, bucket_name, path):
        """
        Reads SWC files stored in a ZIP archive downloaded from a GCS
        bucket.

        Parameters
        ----------
        zip_content : bytes
            Content of a ZIP archive.

        Returns
        -------
        Dequeue[dict]
            List of dictionaries whose keys and values are the attribute
            names and values from an SWC file.


        """
        # Initialize cloud reader
        client = storage.Client()
        bucket = client.bucket(bucket_name)

        # Parse Zip
        swc_dicts = deque()
        zip_content = bucket.blob(path).download_as_bytes()
        with ZipFile(BytesIO(zip_content), "r") as zip_file:
            with ThreadPoolExecutor() as executor:
                # Assign threads
                threads = list()
                for filename in zip_file.namelist():
                    if self.confirm_read(filename):
                        threads.append(
                            executor.submit(
                                self.read_from_zipped_file, zip_file, filename
                            )
                        )

                # Process results
                for thread in as_completed(threads):
                    result = thread.result()
                    if result:
                        swc_dicts.append(result)
        return swc_dicts

    def confirm_read(self, filename):
        """
        Checks whether the swc_id corresponding to the given filename is
        contained in the attribute "selected_ids".

        Parameters
        ----------
        filename : str
            Name of SWC file to be checked.

        Returns
        -------
        bool
            Indication of whether to read SWC file.

        """
        if self.selected_ids:
            segment_id = util.get_segment_id(filename)
            return True if segment_id in self.selected_ids else False
        else:
            return True

    # -- Process Text ---
    def parse(self, content, filename):
        """
        Parses an SWC file to extract the content which is stored in a dict.

        Parameters
        ----------
        content : List[str]
            List of strings such that each is a line from an SWC file.

        Returns
        -------
        dict
            Dictionary whose keys and values are the attribute names and
            values from an SWC file.

        """
        # Initializations
        swc_id, _ = os.path.splitext(filename)
        content, offset = self.process_content(content)
        if len(content) > 30:
            swc_dict = {
                "id": np.zeros((len(content)), dtype=int),
                "pid": np.zeros((len(content)), dtype=int),
                "voxel": np.zeros((len(content), 3), dtype=np.int32),
                "swc_id": swc_id,
            }

            # Parse content
            for i, line in enumerate(content):
                parts = line.split()
                swc_dict["id"][i] = parts[0]
                swc_dict["pid"][i] = parts[-1]
                swc_dict["voxel"][i] = self.read_voxel(parts[2:5], offset)
            return swc_dict
        else:
            return None

    def process_content(self, content):
        """
        Processes lines of text from an SWC file, extracting an offset
        value and returning the remaining content starting from the line
        immediately after the last commented line.

        Parameters
        ----------
        content : List[str]
            List of strings such that each is a line from an SWC file.

        Returns
        -------
        tuple
            A tuple containing the following:
            - "content" (List[str]): lines from an SWC file after comments.
            - "offset" (Tuple[int]): offset used to shift coordinate.

        """
        offset = (0, 0, 0)
        for i, line in enumerate(content):
            if line.startswith("# OFFSET"):
                parts = line.split()
                offset = self.read_voxel(parts[2:5])
            if not line.startswith("#"):
                return content[i:], offset

    def read_voxel(self, xyz_str, offset):
        """
        Reads a coordinate from a string and converts it to voxel coordinates.

        Parameters
        ----------
        xyz_str : str
            Coordinate stored as a string.
        offset : list[int]
            Offset of coordinates in SWC file.

        Returns
        -------
        Tuple[int]
            xyz coordinates of an entry from an SWC file.

        """
        xyz = [float(xyz_str[i]) + offset[i] for i in range(3)]
        return img_util.to_voxels(xyz, self.anisotropy)


# --- Write ---
def to_zipped_point(zip_writer, filename, xyz):
    """
    Writes a point to an SWC file format, which is then stored in a ZIP
    archive.

    Parameters
    ----------
    zip_writer : zipfile.ZipFile
        A ZipFile object that will store the generated SWC file.
    filename : str
        Filename of SWC file.
    xyz : ArrayLike
        Point to be written to SWC file.

    Returns
    -------
    None

    """
    with StringIO() as text_buffer:
        # Preamble
<<<<<<< HEAD
        text_buffer.write("# COLOR 1.0 0.0 1.0")
        text_buffer.write("# id, type, z, y, x, r, pid")
=======
        text_buffer.write("# COLOR 1.0 0.0 0.0")
        text_buffer.write("\n" + "# id, type, z, y, x, r, pid")
>>>>>>> e21e29c5

        # Write entry
        x, y, z = tuple(xyz)
        text_buffer.write("\n" + f"1 2 {x} {y} {z} 10 -1")

        # Finish
        zip_writer.writestr(filename, text_buffer.getvalue())<|MERGE_RESOLUTION|>--- conflicted
+++ resolved
@@ -527,13 +527,8 @@
     """
     with StringIO() as text_buffer:
         # Preamble
-<<<<<<< HEAD
-        text_buffer.write("# COLOR 1.0 0.0 1.0")
-        text_buffer.write("# id, type, z, y, x, r, pid")
-=======
         text_buffer.write("# COLOR 1.0 0.0 0.0")
         text_buffer.write("\n" + "# id, type, z, y, x, r, pid")
->>>>>>> e21e29c5
 
         # Write entry
         x, y, z = tuple(xyz)
