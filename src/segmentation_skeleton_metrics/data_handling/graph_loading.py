--- conflicted
+++ resolved
@@ -247,11 +247,7 @@
         if len(swc_dicts) > 10 ** 4:
             while len(swc_dicts) > 0:
                 swc_dict = swc_dicts.pop()
-<<<<<<< HEAD
                 graphs.update(self.to_graph(swc_dict))
-=======
-                graph_dict.update(self.to_graph(swc_dict))
->>>>>>> 27fb2bf1
                 if self.verbose:
                     pbar.update(1)
         else:
@@ -264,17 +260,10 @@
 
                 # Store results
                 for process in as_completed(processes):
-<<<<<<< HEAD
                     graphs.update(process.result())
                     if self.verbose:
                         pbar.update(1)
         return graphs
-=======
-                    graph_dict.update(process.result())
-                    if self.verbose:
-                        pbar.update(1)
-        return graph_dict
->>>>>>> 27fb2bf1
 
     def to_graph(self, swc_dict):
         """
@@ -315,17 +304,10 @@
         swc_dict : dict
             Dictionary whose keys and values are the attribute names and
             values from an SWC file.
-<<<<<<< HEAD
-
+    
         Returns
         -------
         graph : SkeletonGraph
-=======
-    
-        Returns
-        -------
-        SkeletonGraph
->>>>>>> 27fb2bf1
             An initialized LabeledGraph or FragmentGraph instance with voxel
             data, filename, and node count set.
         """
@@ -596,11 +578,7 @@
 
         Returns
         -------
-<<<<<<< HEAD
         labels_graph : networkx.Graph
-=======
-        LabeledGraph
->>>>>>> 27fb2bf1
             Graph with nodes that represent labels and edges are based on the
             connections read from the "connections_path".
         """
